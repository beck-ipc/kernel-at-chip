--- conflicted
+++ resolved
@@ -62,16 +62,6 @@
 
 /*
  * reset all the locked nodes in the patch to spinning locks.
-<<<<<<< HEAD
- */
-noinline void btrfs_clear_path_blocking(struct btrfs_path *p)
-{
-	int i;
-	for (i = 0; i < BTRFS_MAX_LEVEL; i++) {
-		if (p->nodes[i] && p->locks[i])
-			btrfs_clear_lock_blocking(p->nodes[i]);
-	}
-=======
  *
  * held is used to keep lockdep happy, when lockdep is enabled
  * we set held to a blocking lock before we go around and
@@ -104,7 +94,6 @@
 	if (held)
 		btrfs_clear_lock_blocking(held);
 #endif
->>>>>>> 07a66d7c
 }
 
 /* this also releases the path */
@@ -945,11 +934,6 @@
 
 		/* promote the child to a root */
 		child = read_node_slot(root, mid, 0);
-<<<<<<< HEAD
-		btrfs_tree_lock(child);
-		btrfs_set_lock_blocking(child);
-=======
->>>>>>> 07a66d7c
 		BUG_ON(!child);
 		btrfs_tree_lock(child);
 		btrfs_set_lock_blocking(child);
@@ -1358,19 +1342,11 @@
 	u64 block2 = 0;
 	int ret = 0;
 	int blocksize;
-<<<<<<< HEAD
 
 	parent = path->nodes[level - 1];
 	if (!parent)
 		return 0;
 
-=======
-
-	parent = path->nodes[level - 1];
-	if (!parent)
-		return 0;
-
->>>>>>> 07a66d7c
 	nritems = btrfs_header_nritems(parent);
 	slot = path->slots[level];
 	blocksize = btrfs_level_size(root, level);
@@ -1390,7 +1366,6 @@
 		if (eb && btrfs_buffer_uptodate(eb, gen))
 			block2 = 0;
 		free_extent_buffer(eb);
-<<<<<<< HEAD
 	}
 	if (block1 || block2) {
 		ret = -EAGAIN;
@@ -1409,26 +1384,6 @@
 			free_extent_buffer(eb);
 		}
 	}
-=======
-	}
-	if (block1 || block2) {
-		ret = -EAGAIN;
-		btrfs_release_path(root, path);
-		if (block1)
-			readahead_tree_block(root, block1, blocksize, 0);
-		if (block2)
-			readahead_tree_block(root, block2, blocksize, 0);
-
-		if (block1) {
-			eb = read_tree_block(root, block1, blocksize, 0);
-			free_extent_buffer(eb);
-		}
-		if (block1) {
-			eb = read_tree_block(root, block2, blocksize, 0);
-			free_extent_buffer(eb);
-		}
-	}
->>>>>>> 07a66d7c
 	return ret;
 }
 
@@ -1628,11 +1583,7 @@
 		if (!p->skip_locking)
 			p->locks[level] = 1;
 
-<<<<<<< HEAD
-		btrfs_clear_path_blocking(p);
-=======
 		btrfs_clear_path_blocking(p, NULL);
->>>>>>> 07a66d7c
 
 		/*
 		 * we have a lock on b and as long as we aren't changing
@@ -1671,11 +1622,7 @@
 
 				btrfs_set_path_blocking(p);
 				sret = split_node(trans, root, p, level);
-<<<<<<< HEAD
-				btrfs_clear_path_blocking(p);
-=======
 				btrfs_clear_path_blocking(p, NULL);
->>>>>>> 07a66d7c
 
 				BUG_ON(sret > 0);
 				if (sret) {
@@ -1695,11 +1642,7 @@
 
 				btrfs_set_path_blocking(p);
 				sret = balance_level(trans, root, p, level);
-<<<<<<< HEAD
-				btrfs_clear_path_blocking(p);
-=======
 				btrfs_clear_path_blocking(p, NULL);
->>>>>>> 07a66d7c
 
 				if (sret) {
 					ret = sret;
@@ -1762,21 +1705,13 @@
 			if (!p->skip_locking) {
 				int lret;
 
-<<<<<<< HEAD
-				btrfs_clear_path_blocking(p);
-=======
 				btrfs_clear_path_blocking(p, NULL);
->>>>>>> 07a66d7c
 				lret = btrfs_try_spin_lock(b);
 
 				if (!lret) {
 					btrfs_set_path_blocking(p);
 					btrfs_tree_lock(b);
-<<<<<<< HEAD
-					btrfs_clear_path_blocking(p);
-=======
 					btrfs_clear_path_blocking(p, b);
->>>>>>> 07a66d7c
 				}
 			}
 		} else {
@@ -1788,11 +1723,7 @@
 				btrfs_set_path_blocking(p);
 				sret = split_leaf(trans, root, key,
 						      p, ins_len, ret == 0);
-<<<<<<< HEAD
-				btrfs_clear_path_blocking(p);
-=======
 				btrfs_clear_path_blocking(p, NULL);
->>>>>>> 07a66d7c
 
 				BUG_ON(sret > 0);
 				if (sret) {
@@ -4012,7 +3943,6 @@
 				btrfs_release_path(root, path);
 				goto again;
 			} else {
-				btrfs_clear_path_blocking(path);
 				goto out;
 			}
 		}
@@ -4032,11 +3962,7 @@
 		path->locks[level - 1] = 1;
 		path->nodes[level - 1] = cur;
 		unlock_up(path, level, 1);
-<<<<<<< HEAD
-		btrfs_clear_path_blocking(path);
-=======
 		btrfs_clear_path_blocking(path, NULL);
->>>>>>> 07a66d7c
 	}
 out:
 	if (ret == 0)
