/*
	Copyright (C) 2004 - 2010 Ivo van Doorn <IvDoorn@gmail.com>
	<http://rt2x00.serialmonkey.com>

	This program is free software; you can redistribute it and/or modify
	it under the terms of the GNU General Public License as published by
	the Free Software Foundation; either version 2 of the License, or
	(at your option) any later version.

	This program is distributed in the hope that it will be useful,
	but WITHOUT ANY WARRANTY; without even the implied warranty of
	MERCHANTABILITY or FITNESS FOR A PARTICULAR PURPOSE. See the
	GNU General Public License for more details.

	You should have received a copy of the GNU General Public License
	along with this program; if not, write to the
	Free Software Foundation, Inc.,
	59 Temple Place - Suite 330, Boston, MA 02111-1307, USA.
 */

/*
	Module: rt2x00
	Abstract: rt2x00 queue datastructures and routines
 */

#ifndef RT2X00QUEUE_H
#define RT2X00QUEUE_H

#include <linux/prefetch.h>

/**
 * DOC: Entry frame size
 *
 * Ralink PCI devices demand the Frame size to be a multiple of 128 bytes,
 * for USB devices this restriction does not apply, but the value of
 * 2432 makes sense since it is big enough to contain the maximum fragment
 * size according to the ieee802.11 specs.
 * The aggregation size depends on support from the driver, but should
 * be something around 3840 bytes.
 */
#define DATA_FRAME_SIZE		2432
#define MGMT_FRAME_SIZE		256
#define AGGREGATION_SIZE	3840

/**
 * enum data_queue_qid: Queue identification
 *
 * @QID_AC_VO: AC VO queue
 * @QID_AC_VI: AC VI queue
 * @QID_AC_BE: AC BE queue
 * @QID_AC_BK: AC BK queue
 * @QID_HCCA: HCCA queue
 * @QID_MGMT: MGMT queue (prio queue)
 * @QID_RX: RX queue
 * @QID_OTHER: None of the above (don't use, only present for completeness)
 * @QID_BEACON: Beacon queue (value unspecified, don't send it to device)
 * @QID_ATIM: Atim queue (value unspeficied, don't send it to device)
 */
enum data_queue_qid {
	QID_AC_VO = 0,
	QID_AC_VI = 1,
	QID_AC_BE = 2,
	QID_AC_BK = 3,
	QID_HCCA = 4,
	QID_MGMT = 13,
	QID_RX = 14,
	QID_OTHER = 15,
	QID_BEACON,
	QID_ATIM,
};

/**
 * enum skb_frame_desc_flags: Flags for &struct skb_frame_desc
 *
 * @SKBDESC_DMA_MAPPED_RX: &skb_dma field has been mapped for RX
 * @SKBDESC_DMA_MAPPED_TX: &skb_dma field has been mapped for TX
 * @SKBDESC_IV_STRIPPED: Frame contained a IV/EIV provided by
 *	mac80211 but was stripped for processing by the driver.
 * @SKBDESC_NOT_MAC80211: Frame didn't originate from mac80211,
 *	don't try to pass it back.
 * @SKBDESC_DESC_IN_SKB: The descriptor is at the start of the
 *	skb, instead of in the desc field.
 */
enum skb_frame_desc_flags {
	SKBDESC_DMA_MAPPED_RX = 1 << 0,
	SKBDESC_DMA_MAPPED_TX = 1 << 1,
	SKBDESC_IV_STRIPPED = 1 << 2,
	SKBDESC_NOT_MAC80211 = 1 << 3,
	SKBDESC_DESC_IN_SKB = 1 << 4,
};

/**
 * struct skb_frame_desc: Descriptor information for the skb buffer
 *
 * This structure is placed over the driver_data array, this means that
 * this structure should not exceed the size of that array (40 bytes).
 *
 * @flags: Frame flags, see &enum skb_frame_desc_flags.
 * @desc_len: Length of the frame descriptor.
 * @tx_rate_idx: the index of the TX rate, used for TX status reporting
 * @tx_rate_flags: the TX rate flags, used for TX status reporting
 * @desc: Pointer to descriptor part of the frame.
 *	Note that this pointer could point to something outside
 *	of the scope of the skb->data pointer.
 * @iv: IV/EIV data used during encryption/decryption.
 * @skb_dma: (PCI-only) the DMA address associated with the sk buffer.
 * @entry: The entry to which this sk buffer belongs.
 */
struct skb_frame_desc {
	u8 flags;

	u8 desc_len;
	u8 tx_rate_idx;
	u8 tx_rate_flags;

	void *desc;

	__le32 iv[2];

	dma_addr_t skb_dma;

	struct queue_entry *entry;
};

/**
 * get_skb_frame_desc - Obtain the rt2x00 frame descriptor from a sk_buff.
 * @skb: &struct sk_buff from where we obtain the &struct skb_frame_desc
 */
static inline struct skb_frame_desc* get_skb_frame_desc(struct sk_buff *skb)
{
	BUILD_BUG_ON(sizeof(struct skb_frame_desc) >
		     IEEE80211_TX_INFO_DRIVER_DATA_SIZE);
	return (struct skb_frame_desc *)&IEEE80211_SKB_CB(skb)->driver_data;
}

/**
 * enum rxdone_entry_desc_flags: Flags for &struct rxdone_entry_desc
 *
 * @RXDONE_SIGNAL_PLCP: Signal field contains the plcp value.
 * @RXDONE_SIGNAL_BITRATE: Signal field contains the bitrate value.
 * @RXDONE_SIGNAL_MCS: Signal field contains the mcs value.
 * @RXDONE_MY_BSS: Does this frame originate from device's BSS.
 * @RXDONE_CRYPTO_IV: Driver provided IV/EIV data.
 * @RXDONE_CRYPTO_ICV: Driver provided ICV data.
 * @RXDONE_L2PAD: 802.11 payload has been padded to 4-byte boundary.
 */
enum rxdone_entry_desc_flags {
	RXDONE_SIGNAL_PLCP = BIT(0),
	RXDONE_SIGNAL_BITRATE = BIT(1),
	RXDONE_SIGNAL_MCS = BIT(2),
	RXDONE_MY_BSS = BIT(3),
	RXDONE_CRYPTO_IV = BIT(4),
	RXDONE_CRYPTO_ICV = BIT(5),
	RXDONE_L2PAD = BIT(6),
};

/**
 * RXDONE_SIGNAL_MASK - Define to mask off all &rxdone_entry_desc_flags flags
 * except for the RXDONE_SIGNAL_* flags. This is useful to convert the dev_flags
 * from &rxdone_entry_desc to a signal value type.
 */
#define RXDONE_SIGNAL_MASK \
	( RXDONE_SIGNAL_PLCP | RXDONE_SIGNAL_BITRATE | RXDONE_SIGNAL_MCS )

/**
 * struct rxdone_entry_desc: RX Entry descriptor
 *
 * Summary of information that has been read from the RX frame descriptor.
 *
 * @timestamp: RX Timestamp
 * @signal: Signal of the received frame.
 * @rssi: RSSI of the received frame.
 * @size: Data size of the received frame.
 * @flags: MAC80211 receive flags (See &enum mac80211_rx_flags).
 * @dev_flags: Ralink receive flags (See &enum rxdone_entry_desc_flags).
 * @rate_mode: Rate mode (See @enum rate_modulation).
 * @cipher: Cipher type used during decryption.
 * @cipher_status: Decryption status.
 * @iv: IV/EIV data used during decryption.
 * @icv: ICV data used during decryption.
 */
struct rxdone_entry_desc {
	u64 timestamp;
	int signal;
	int rssi;
	int size;
	int flags;
	int dev_flags;
	u16 rate_mode;
	u8 cipher;
	u8 cipher_status;

	__le32 iv[2];
	__le32 icv;
};

/**
 * enum txdone_entry_desc_flags: Flags for &struct txdone_entry_desc
 *
 * Every txdone report has to contain the basic result of the
 * transmission, either &TXDONE_UNKNOWN, &TXDONE_SUCCESS or
 * &TXDONE_FAILURE. The flag &TXDONE_FALLBACK can be used in
 * conjunction with all of these flags but should only be set
 * if retires > 0. The flag &TXDONE_EXCESSIVE_RETRY can only be used
 * in conjunction with &TXDONE_FAILURE.
 *
 * @TXDONE_UNKNOWN: Hardware could not determine success of transmission.
 * @TXDONE_SUCCESS: Frame was successfully send
 * @TXDONE_FALLBACK: Hardware used fallback rates for retries
 * @TXDONE_FAILURE: Frame was not successfully send
 * @TXDONE_EXCESSIVE_RETRY: In addition to &TXDONE_FAILURE, the
 *	frame transmission failed due to excessive retries.
 */
enum txdone_entry_desc_flags {
	TXDONE_UNKNOWN,
	TXDONE_SUCCESS,
	TXDONE_FALLBACK,
	TXDONE_FAILURE,
	TXDONE_EXCESSIVE_RETRY,
	TXDONE_AMPDU,
};

/**
 * struct txdone_entry_desc: TX done entry descriptor
 *
 * Summary of information that has been read from the TX frame descriptor
 * after the device is done with transmission.
 *
 * @flags: TX done flags (See &enum txdone_entry_desc_flags).
 * @retry: Retry count.
 */
struct txdone_entry_desc {
	unsigned long flags;
	int retry;
};

/**
 * enum txentry_desc_flags: Status flags for TX entry descriptor
 *
 * @ENTRY_TXD_RTS_FRAME: This frame is a RTS frame.
 * @ENTRY_TXD_CTS_FRAME: This frame is a CTS-to-self frame.
 * @ENTRY_TXD_GENERATE_SEQ: This frame requires sequence counter.
 * @ENTRY_TXD_FIRST_FRAGMENT: This is the first frame.
 * @ENTRY_TXD_MORE_FRAG: This frame is followed by another fragment.
 * @ENTRY_TXD_REQ_TIMESTAMP: Require timestamp to be inserted.
 * @ENTRY_TXD_BURST: This frame belongs to the same burst event.
 * @ENTRY_TXD_ACK: An ACK is required for this frame.
 * @ENTRY_TXD_RETRY_MODE: When set, the long retry count is used.
 * @ENTRY_TXD_ENCRYPT: This frame should be encrypted.
 * @ENTRY_TXD_ENCRYPT_PAIRWISE: Use pairwise key table (instead of shared).
 * @ENTRY_TXD_ENCRYPT_IV: Generate IV/EIV in hardware.
 * @ENTRY_TXD_ENCRYPT_MMIC: Generate MIC in hardware.
 * @ENTRY_TXD_HT_AMPDU: This frame is part of an AMPDU.
 * @ENTRY_TXD_HT_BW_40: Use 40MHz Bandwidth.
 * @ENTRY_TXD_HT_SHORT_GI: Use short GI.
 * @ENTRY_TXD_HT_MIMO_PS: The receiving STA is in dynamic SM PS mode.
 */
enum txentry_desc_flags {
	ENTRY_TXD_RTS_FRAME,
	ENTRY_TXD_CTS_FRAME,
	ENTRY_TXD_GENERATE_SEQ,
	ENTRY_TXD_FIRST_FRAGMENT,
	ENTRY_TXD_MORE_FRAG,
	ENTRY_TXD_REQ_TIMESTAMP,
	ENTRY_TXD_BURST,
	ENTRY_TXD_ACK,
	ENTRY_TXD_RETRY_MODE,
	ENTRY_TXD_ENCRYPT,
	ENTRY_TXD_ENCRYPT_PAIRWISE,
	ENTRY_TXD_ENCRYPT_IV,
	ENTRY_TXD_ENCRYPT_MMIC,
	ENTRY_TXD_HT_AMPDU,
	ENTRY_TXD_HT_BW_40,
	ENTRY_TXD_HT_SHORT_GI,
	ENTRY_TXD_HT_MIMO_PS,
};

/**
 * struct txentry_desc: TX Entry descriptor
 *
 * Summary of information for the frame descriptor before sending a TX frame.
 *
 * @flags: Descriptor flags (See &enum queue_entry_flags).
 * @length: Length of the entire frame.
 * @header_length: Length of 802.11 header.
 * @length_high: PLCP length high word.
 * @length_low: PLCP length low word.
 * @signal: PLCP signal.
 * @service: PLCP service.
 * @msc: MCS.
 * @stbc: STBC.
 * @ba_size: BA size.
 * @rate_mode: Rate mode (See @enum rate_modulation).
 * @mpdu_density: MDPU density.
 * @retry_limit: Max number of retries.
 * @ifs: IFS value.
 * @txop: IFS value for 11n capable chips.
 * @cipher: Cipher type used for encryption.
 * @key_idx: Key index used for encryption.
 * @iv_offset: Position where IV should be inserted by hardware.
 * @iv_len: Length of IV data.
 */
struct txentry_desc {
	unsigned long flags;

	u16 length;
	u16 header_length;

	union {
		struct {
			u16 length_high;
			u16 length_low;
			u16 signal;
			u16 service;
			enum ifs ifs;
		} plcp;

		struct {
			u16 mcs;
			u8 stbc;
			u8 ba_size;
			u8 mpdu_density;
			enum txop txop;
		} ht;
	} u;

	enum rate_modulation rate_mode;

	short retry_limit;

	enum cipher cipher;
	u16 key_idx;
	u16 iv_offset;
	u16 iv_len;
};

/**
 * enum queue_entry_flags: Status flags for queue entry
 *
 * @ENTRY_BCN_ASSIGNED: This entry has been assigned to an interface.
 *	As long as this bit is set, this entry may only be touched
 *	through the interface structure.
 * @ENTRY_OWNER_DEVICE_DATA: This entry is owned by the device for data
 *	transfer (either TX or RX depending on the queue). The entry should
 *	only be touched after the device has signaled it is done with it.
 * @ENTRY_DATA_PENDING: This entry contains a valid frame and is waiting
 *	for the signal to start sending.
 * @ENTRY_DATA_IO_FAILED: Hardware indicated that an IO error occurred
 *	while transferring the data to the hardware. No TX status report will
 *	be expected from the hardware.
 * @ENTRY_DATA_STATUS_PENDING: The entry has been send to the device and
 *	returned. It is now waiting for the status reporting before the
 *	entry can be reused again.
 */
enum queue_entry_flags {
	ENTRY_BCN_ASSIGNED,
	ENTRY_OWNER_DEVICE_DATA,
	ENTRY_DATA_PENDING,
	ENTRY_DATA_IO_FAILED,
	ENTRY_DATA_STATUS_PENDING,
};

/**
 * struct queue_entry: Entry inside the &struct data_queue
 *
 * @flags: Entry flags, see &enum queue_entry_flags.
 * @last_action: Timestamp of last change.
 * @queue: The data queue (&struct data_queue) to which this entry belongs.
 * @skb: The buffer which is currently being transmitted (for TX queue),
 *	or used to directly receive data in (for RX queue).
 * @entry_idx: The entry index number.
 * @priv_data: Private data belonging to this queue entry. The pointer
 *	points to data specific to a particular driver and queue type.
 */
struct queue_entry {
	unsigned long flags;
	unsigned long last_action;

	struct data_queue *queue;

	struct sk_buff *skb;

	unsigned int entry_idx;

	void *priv_data;
};

/**
 * enum queue_index: Queue index type
 *
 * @Q_INDEX: Index pointer to the current entry in the queue, if this entry is
 *	owned by the hardware then the queue is considered to be full.
 * @Q_INDEX_DMA_DONE: Index pointer for the next entry which will have been
 *	transferred to the hardware.
 * @Q_INDEX_DONE: Index pointer to the next entry which will be completed by
 *	the hardware and for which we need to run the txdone handler. If this
 *	entry is not owned by the hardware the queue is considered to be empty.
 * @Q_INDEX_MAX: Keep last, used in &struct data_queue to determine the size
 *	of the index array.
 */
enum queue_index {
	Q_INDEX,
	Q_INDEX_DMA_DONE,
	Q_INDEX_DONE,
	Q_INDEX_MAX,
};

/**
 * enum data_queue_flags: Status flags for data queues
 *
 * @QUEUE_STARTED: The queue has been started. Fox RX queues this means the
 *	device might be DMA'ing skbuffers. TX queues will accept skbuffers to
 *	be transmitted and beacon queues will start beaconing the configured
 *	beacons.
 * @QUEUE_PAUSED: The queue has been started but is currently paused.
 *	When this bit is set, the queue has been stopped in mac80211,
 *	preventing new frames to be enqueued. However, a few frames
 *	might still appear shortly after the pausing...
 */
enum data_queue_flags {
	QUEUE_STARTED,
	QUEUE_PAUSED,
};

/**
 * struct data_queue: Data queue
 *
 * @rt2x00dev: Pointer to main &struct rt2x00dev where this queue belongs to.
 * @entries: Base address of the &struct queue_entry which are
 *	part of this queue.
 * @qid: The queue identification, see &enum data_queue_qid.
 * @flags: Entry flags, see &enum queue_entry_flags.
 * @status_lock: The mutex for protecting the start/stop/flush
 *	handling on this queue.
 * @index_lock: Spinlock to protect index handling. Whenever @index, @index_done or
 *	@index_crypt needs to be changed this lock should be grabbed to prevent
 *	index corruption due to concurrency.
 * @count: Number of frames handled in the queue.
 * @limit: Maximum number of entries in the queue.
 * @threshold: Minimum number of free entries before queue is kicked by force.
 * @length: Number of frames in queue.
 * @index: Index pointers to entry positions in the queue,
 *	use &enum queue_index to get a specific index field.
 * @txop: maximum burst time.
 * @aifs: The aifs value for outgoing frames (field ignored in RX queue).
 * @cw_min: The cw min value for outgoing frames (field ignored in RX queue).
 * @cw_max: The cw max value for outgoing frames (field ignored in RX queue).
 * @data_size: Maximum data size for the frames in this queue.
 * @desc_size: Hardware descriptor size for the data in this queue.
 * @usb_endpoint: Device endpoint used for communication (USB only)
 * @usb_maxpacket: Max packet size for given endpoint (USB only)
 */
struct data_queue {
	struct rt2x00_dev *rt2x00dev;
	struct queue_entry *entries;

	enum data_queue_qid qid;
	unsigned long flags;

	struct mutex status_lock;
	spinlock_t index_lock;

	unsigned int count;
	unsigned short limit;
	unsigned short threshold;
	unsigned short length;
	unsigned short index[Q_INDEX_MAX];

	unsigned short txop;
	unsigned short aifs;
	unsigned short cw_min;
	unsigned short cw_max;

	unsigned short data_size;
	unsigned short desc_size;

	unsigned short usb_endpoint;
	unsigned short usb_maxpacket;
};

/**
 * struct data_queue_desc: Data queue description
 *
 * The information in this structure is used by drivers
 * to inform rt2x00lib about the creation of the data queue.
 *
 * @entry_num: Maximum number of entries for a queue.
 * @data_size: Maximum data size for the frames in this queue.
 * @desc_size: Hardware descriptor size for the data in this queue.
 * @priv_size: Size of per-queue_entry private data.
 */
struct data_queue_desc {
	unsigned short entry_num;
	unsigned short data_size;
	unsigned short desc_size;
	unsigned short priv_size;
};

/**
 * queue_end - Return pointer to the last queue (HELPER MACRO).
 * @__dev: Pointer to &struct rt2x00_dev
 *
 * Using the base rx pointer and the maximum number of available queues,
 * this macro will return the address of 1 position beyond  the end of the
 * queues array.
 */
#define queue_end(__dev) \
	&(__dev)->rx[(__dev)->data_queues]

/**
 * tx_queue_end - Return pointer to the last TX queue (HELPER MACRO).
 * @__dev: Pointer to &struct rt2x00_dev
 *
 * Using the base tx pointer and the maximum number of available TX
 * queues, this macro will return the address of 1 position beyond
 * the end of the TX queue array.
 */
#define tx_queue_end(__dev) \
	&(__dev)->tx[(__dev)->ops->tx_queues]

/**
 * queue_next - Return pointer to next queue in list (HELPER MACRO).
 * @__queue: Current queue for which we need the next queue
 *
 * Using the current queue address we take the address directly
 * after the queue to take the next queue. Note that this macro
 * should be used carefully since it does not protect against
 * moving past the end of the list. (See macros &queue_end and
 * &tx_queue_end for determining the end of the queue).
 */
#define queue_next(__queue) \
	&(__queue)[1]

/**
 * queue_loop - Loop through the queues within a specific range (HELPER MACRO).
 * @__entry: Pointer where the current queue entry will be stored in.
 * @__start: Start queue pointer.
 * @__end: End queue pointer.
 *
 * This macro will loop through all queues between &__start and &__end.
 */
#define queue_loop(__entry, __start, __end)			\
	for ((__entry) = (__start);				\
	     prefetch(queue_next(__entry)), (__entry) != (__end);\
	     (__entry) = queue_next(__entry))

/**
 * queue_for_each - Loop through all queues
 * @__dev: Pointer to &struct rt2x00_dev
 * @__entry: Pointer where the current queue entry will be stored in.
 *
 * This macro will loop through all available queues.
 */
#define queue_for_each(__dev, __entry) \
	queue_loop(__entry, (__dev)->rx, queue_end(__dev))

/**
 * tx_queue_for_each - Loop through the TX queues
 * @__dev: Pointer to &struct rt2x00_dev
 * @__entry: Pointer where the current queue entry will be stored in.
 *
 * This macro will loop through all TX related queues excluding
 * the Beacon and Atim queues.
 */
#define tx_queue_for_each(__dev, __entry) \
	queue_loop(__entry, (__dev)->tx, tx_queue_end(__dev))

/**
 * txall_queue_for_each - Loop through all TX related queues
 * @__dev: Pointer to &struct rt2x00_dev
 * @__entry: Pointer where the current queue entry will be stored in.
 *
 * This macro will loop through all TX related queues including
 * the Beacon and Atim queues.
 */
#define txall_queue_for_each(__dev, __entry) \
	queue_loop(__entry, (__dev)->tx, queue_end(__dev))

/**
 * rt2x00queue_for_each_entry - Loop through all entries in the queue
 * @queue: Pointer to @data_queue
 * @start: &enum queue_index Pointer to start index
 * @end: &enum queue_index Pointer to end index
 * @data: Data to pass to the callback function
 * @fn: The function to call for each &struct queue_entry
 *
 * This will walk through all entries in the queue, in chronological
 * order. This means it will start at the current @start pointer
 * and will walk through the queue until it reaches the @end pointer.
 *
 * If fn returns true for an entry rt2x00queue_for_each_entry will stop
 * processing and return true as well.
 */
bool rt2x00queue_for_each_entry(struct data_queue *queue,
				enum queue_index start,
				enum queue_index end,
				void *data,
				bool (*fn)(struct queue_entry *entry,
					   void *data));

/**
 * rt2x00queue_empty - Check if the queue is empty.
 * @queue: Queue to check if empty.
 */
static inline int rt2x00queue_empty(struct data_queue *queue)
{
	return queue->length == 0;
}

/**
 * rt2x00queue_full - Check if the queue is full.
 * @queue: Queue to check if full.
 */
static inline int rt2x00queue_full(struct data_queue *queue)
{
	return queue->length == queue->limit;
}

/**
 * rt2x00queue_free - Check the number of available entries in queue.
 * @queue: Queue to check.
 */
static inline int rt2x00queue_available(struct data_queue *queue)
{
	return queue->limit - queue->length;
}

/**
 * rt2x00queue_threshold - Check if the queue is below threshold
 * @queue: Queue to check.
 */
static inline int rt2x00queue_threshold(struct data_queue *queue)
{
	return rt2x00queue_available(queue) < queue->threshold;
}

/**
 * rt2x00queue_status_timeout - Check if a timeout occurred for STATUS reports
<<<<<<< HEAD
 * @queue: Queue to check.
=======
 * @entry: Queue entry to check.
>>>>>>> d762f438
 */
static inline int rt2x00queue_status_timeout(struct queue_entry *entry)
{
	if (!test_bit(ENTRY_DATA_STATUS_PENDING, &entry->flags))
		return false;
	return time_after(jiffies, entry->last_action + msecs_to_jiffies(100));
}

/**
<<<<<<< HEAD
 * rt2x00queue_timeout - Check if a timeout occurred for DMA transfers
 * @queue: Queue to check.
=======
 * rt2x00queue_dma_timeout - Check if a timeout occurred for DMA transfers
 * @entry: Queue entry to check.
>>>>>>> d762f438
 */
static inline int rt2x00queue_dma_timeout(struct queue_entry *entry)
{
	if (!test_bit(ENTRY_OWNER_DEVICE_DATA, &entry->flags))
		return false;
	return time_after(jiffies, entry->last_action + msecs_to_jiffies(100));
}

/**
 * _rt2x00_desc_read - Read a word from the hardware descriptor.
 * @desc: Base descriptor address
 * @word: Word index from where the descriptor should be read.
 * @value: Address where the descriptor value should be written into.
 */
static inline void _rt2x00_desc_read(__le32 *desc, const u8 word, __le32 *value)
{
	*value = desc[word];
}

/**
 * rt2x00_desc_read - Read a word from the hardware descriptor, this
 * function will take care of the byte ordering.
 * @desc: Base descriptor address
 * @word: Word index from where the descriptor should be read.
 * @value: Address where the descriptor value should be written into.
 */
static inline void rt2x00_desc_read(__le32 *desc, const u8 word, u32 *value)
{
	__le32 tmp;
	_rt2x00_desc_read(desc, word, &tmp);
	*value = le32_to_cpu(tmp);
}

/**
 * rt2x00_desc_write - write a word to the hardware descriptor, this
 * function will take care of the byte ordering.
 * @desc: Base descriptor address
 * @word: Word index from where the descriptor should be written.
 * @value: Value that should be written into the descriptor.
 */
static inline void _rt2x00_desc_write(__le32 *desc, const u8 word, __le32 value)
{
	desc[word] = value;
}

/**
 * rt2x00_desc_write - write a word to the hardware descriptor.
 * @desc: Base descriptor address
 * @word: Word index from where the descriptor should be written.
 * @value: Value that should be written into the descriptor.
 */
static inline void rt2x00_desc_write(__le32 *desc, const u8 word, u32 value)
{
	_rt2x00_desc_write(desc, word, cpu_to_le32(value));
}

#endif /* RT2X00QUEUE_H */<|MERGE_RESOLUTION|>--- conflicted
+++ resolved
@@ -636,11 +636,7 @@
 
 /**
  * rt2x00queue_status_timeout - Check if a timeout occurred for STATUS reports
-<<<<<<< HEAD
- * @queue: Queue to check.
-=======
  * @entry: Queue entry to check.
->>>>>>> d762f438
  */
 static inline int rt2x00queue_status_timeout(struct queue_entry *entry)
 {
@@ -650,13 +646,8 @@
 }
 
 /**
-<<<<<<< HEAD
- * rt2x00queue_timeout - Check if a timeout occurred for DMA transfers
- * @queue: Queue to check.
-=======
  * rt2x00queue_dma_timeout - Check if a timeout occurred for DMA transfers
  * @entry: Queue entry to check.
->>>>>>> d762f438
  */
 static inline int rt2x00queue_dma_timeout(struct queue_entry *entry)
 {
