--- conflicted
+++ resolved
@@ -69,7 +69,6 @@
 
 static inline struct tegra_plane_state *
 to_tegra_plane_state(struct drm_plane_state *state)
-<<<<<<< HEAD
 {
 	if (state)
 		return container_of(state, struct tegra_plane_state, base);
@@ -98,36 +97,6 @@
 }
 
 /*
-=======
-{
-	if (state)
-		return container_of(state, struct tegra_plane_state, base);
-
-	return NULL;
-}
-
-/*
- * Reads the active copy of a register. This takes the dc->lock spinlock to
- * prevent races with the VBLANK processing which also needs access to the
- * active copy of some registers.
- */
-static u32 tegra_dc_readl_active(struct tegra_dc *dc, unsigned long offset)
-{
-	unsigned long flags;
-	u32 value;
-
-	spin_lock_irqsave(&dc->lock, flags);
-
-	tegra_dc_writel(dc, READ_MUX, DC_CMD_STATE_ACCESS);
-	value = tegra_dc_readl(dc, offset);
-	tegra_dc_writel(dc, 0, DC_CMD_STATE_ACCESS);
-
-	spin_unlock_irqrestore(&dc->lock, flags);
-	return value;
-}
-
-/*
->>>>>>> d525211f
  * Double-buffered registers have two copies: ASSEMBLY and ACTIVE. When the
  * *_ACT_REQ bits are set the ASSEMBLY copy is latched into the ACTIVE copy.
  * Latching happens mmediately if the display controller is in STOP mode or
@@ -543,7 +512,6 @@
 	/* no need for further checks if the plane is being disabled */
 	if (!state->crtc)
 		return 0;
-<<<<<<< HEAD
 
 	err = tegra_dc_format(state->fb->pixel_format, &plane_state->format,
 			      &plane_state->swap);
@@ -554,18 +522,6 @@
 	if (err < 0)
 		return err;
 
-=======
-
-	err = tegra_dc_format(state->fb->pixel_format, &plane_state->format,
-			      &plane_state->swap);
-	if (err < 0)
-		return err;
-
-	err = tegra_fb_get_tiling(state->fb, tiling);
-	if (err < 0)
-		return err;
-
->>>>>>> d525211f
 	if (tiling->mode == TEGRA_BO_TILING_MODE_BLOCK &&
 	    !dc->soc->supports_block_linear) {
 		DRM_ERROR("hardware doesn't support block linear mode\n");
@@ -728,21 +684,12 @@
 
 	/* only square cursors supported */
 	if (state->src_w != state->src_h)
-<<<<<<< HEAD
 		return -EINVAL;
 
 	if (state->crtc_w != 32 && state->crtc_w != 64 &&
 	    state->crtc_w != 128 && state->crtc_w != 256)
 		return -EINVAL;
 
-=======
-		return -EINVAL;
-
-	if (state->crtc_w != 32 && state->crtc_w != 64 &&
-	    state->crtc_w != 128 && state->crtc_w != 256)
-		return -EINVAL;
-
->>>>>>> d525211f
 	err = tegra_plane_state_add(tegra, state);
 	if (err < 0)
 		return err;
@@ -1050,15 +997,10 @@
 	crtc->state = NULL;
 
 	state = kzalloc(sizeof(*state), GFP_KERNEL);
-<<<<<<< HEAD
-	if (state)
-		crtc->state = &state->base;
-=======
 	if (state) {
 		crtc->state = &state->base;
 		crtc->state->crtc = crtc;
 	}
->>>>>>> d525211f
 }
 
 static struct drm_crtc_state *
@@ -1072,10 +1014,7 @@
 		return NULL;
 
 	copy->base.mode_changed = false;
-<<<<<<< HEAD
-=======
 	copy->base.active_changed = false;
->>>>>>> d525211f
 	copy->base.planes_changed = false;
 	copy->base.event = NULL;
 
@@ -1291,9 +1230,6 @@
 	/* program display mode */
 	tegra_dc_set_timings(dc, mode);
 
-	if (dc->soc->supports_border_color)
-		tegra_dc_writel(dc, 0, DC_DISP_BORDER_COLOR);
-
 	/* interlacing isn't supported yet, so disable it */
 	if (dc->soc->supports_interlacing) {
 		value = tegra_dc_readl(dc, DC_DISP_INTERLACE_CONTROL);
@@ -1305,21 +1241,12 @@
 	value &= ~DISP_CTRL_MODE_MASK;
 	value |= DISP_CTRL_MODE_C_DISPLAY;
 	tegra_dc_writel(dc, value, DC_CMD_DISPLAY_COMMAND);
-<<<<<<< HEAD
 
 	value = tegra_dc_readl(dc, DC_CMD_DISPLAY_POWER_CONTROL);
 	value |= PW0_ENABLE | PW1_ENABLE | PW2_ENABLE | PW3_ENABLE |
 		 PW4_ENABLE | PM0_ENABLE | PM1_ENABLE;
 	tegra_dc_writel(dc, value, DC_CMD_DISPLAY_POWER_CONTROL);
 
-=======
-
-	value = tegra_dc_readl(dc, DC_CMD_DISPLAY_POWER_CONTROL);
-	value |= PW0_ENABLE | PW1_ENABLE | PW2_ENABLE | PW3_ENABLE |
-		 PW4_ENABLE | PM0_ENABLE | PM1_ENABLE;
-	tegra_dc_writel(dc, value, DC_CMD_DISPLAY_POWER_CONTROL);
-
->>>>>>> d525211f
 	tegra_dc_commit(dc);
 }
 
@@ -1328,24 +1255,10 @@
 	drm_crtc_vblank_off(crtc);
 }
 
-<<<<<<< HEAD
-	if (dc->pipe)
-		syncpt = SYNCPT_VBLANK1;
-	else
-		syncpt = SYNCPT_VBLANK0;
-
-	/* initialize display controller */
-	tegra_dc_writel(dc, 0x00000100, DC_CMD_GENERAL_INCR_SYNCPT_CNTRL);
-	tegra_dc_writel(dc, 0x100 | syncpt, DC_CMD_CONT_SYNCPT_VSYNC);
-
-	value = WIN_A_UF_INT | WIN_B_UF_INT | WIN_C_UF_INT | WIN_A_OF_INT;
-	tegra_dc_writel(dc, value, DC_CMD_INT_TYPE);
-=======
 static void tegra_crtc_commit(struct drm_crtc *crtc)
 {
 	drm_crtc_vblank_on(crtc);
 }
->>>>>>> d525211f
 
 static int tegra_crtc_atomic_check(struct drm_crtc *crtc,
 				   struct drm_crtc_state *state)
@@ -1369,40 +1282,9 @@
 
 static void tegra_crtc_atomic_flush(struct drm_crtc *crtc)
 {
-<<<<<<< HEAD
-	drm_crtc_vblank_on(crtc);
-}
-
-static int tegra_crtc_atomic_check(struct drm_crtc *crtc,
-				   struct drm_crtc_state *state)
-{
-	return 0;
-}
-
-static void tegra_crtc_atomic_begin(struct drm_crtc *crtc)
-{
-	struct tegra_dc *dc = to_tegra_dc(crtc);
-
-	if (crtc->state->event) {
-		crtc->state->event->pipe = drm_crtc_index(crtc);
-
-		WARN_ON(drm_crtc_vblank_get(crtc) != 0);
-
-		dc->event = crtc->state->event;
-		crtc->state->event = NULL;
-	}
-}
-
-static void tegra_crtc_atomic_flush(struct drm_crtc *crtc)
-{
 	struct tegra_dc_state *state = to_dc_state(crtc->state);
 	struct tegra_dc *dc = to_tegra_dc(crtc);
 
-=======
-	struct tegra_dc_state *state = to_dc_state(crtc->state);
-	struct tegra_dc *dc = to_tegra_dc(crtc);
-
->>>>>>> d525211f
 	tegra_dc_writel(dc, state->planes << 8, DC_CMD_STATE_CONTROL);
 	tegra_dc_writel(dc, state->planes, DC_CMD_STATE_CONTROL);
 }
