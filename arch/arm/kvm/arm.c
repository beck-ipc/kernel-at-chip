/*
 * Copyright (C) 2012 - Virtual Open Systems and Columbia University
 * Author: Christoffer Dall <c.dall@virtualopensystems.com>
 *
 * This program is free software; you can redistribute it and/or modify
 * it under the terms of the GNU General Public License, version 2, as
 * published by the Free Software Foundation.
 *
 * This program is distributed in the hope that it will be useful,
 * but WITHOUT ANY WARRANTY; without even the implied warranty of
 * MERCHANTABILITY or FITNESS FOR A PARTICULAR PURPOSE.  See the
 * GNU General Public License for more details.
 *
 * You should have received a copy of the GNU General Public License
 * along with this program; if not, write to the Free Software
 * Foundation, 51 Franklin Street, Fifth Floor, Boston, MA  02110-1301, USA.
 */

#include <linux/cpu.h>
#include <linux/cpu_pm.h>
#include <linux/errno.h>
#include <linux/err.h>
#include <linux/kvm_host.h>
#include <linux/module.h>
#include <linux/vmalloc.h>
#include <linux/fs.h>
#include <linux/mman.h>
#include <linux/sched.h>
#include <linux/kvm.h>
#include <trace/events/kvm.h>
#include <kvm/arm_pmu.h>

#define CREATE_TRACE_POINTS
#include "trace.h"

#include <asm/uaccess.h>
#include <asm/ptrace.h>
#include <asm/mman.h>
#include <asm/tlbflush.h>
#include <asm/cacheflush.h>
#include <asm/virt.h>
#include <asm/kvm_arm.h>
#include <asm/kvm_asm.h>
#include <asm/kvm_mmu.h>
#include <asm/kvm_emulate.h>
#include <asm/kvm_coproc.h>
#include <asm/kvm_psci.h>
#include <asm/sections.h>

#ifdef REQUIRES_VIRT
__asm__(".arch_extension	virt");
#endif

static DEFINE_PER_CPU(unsigned long, kvm_arm_hyp_stack_page);
static kvm_cpu_context_t __percpu *kvm_host_cpu_state;
static unsigned long hyp_default_vectors;

/* Per-CPU variable containing the currently running vcpu. */
static DEFINE_PER_CPU(struct kvm_vcpu *, kvm_arm_running_vcpu);

/* The VMID used in the VTTBR */
static atomic64_t kvm_vmid_gen = ATOMIC64_INIT(1);
static u32 kvm_next_vmid;
static unsigned int kvm_vmid_bits __read_mostly;
static DEFINE_SPINLOCK(kvm_vmid_lock);

static bool vgic_present;

static void kvm_arm_set_running_vcpu(struct kvm_vcpu *vcpu)
{
	BUG_ON(preemptible());
	__this_cpu_write(kvm_arm_running_vcpu, vcpu);
}

/**
 * kvm_arm_get_running_vcpu - get the vcpu running on the current CPU.
 * Must be called from non-preemptible context
 */
struct kvm_vcpu *kvm_arm_get_running_vcpu(void)
{
	BUG_ON(preemptible());
	return __this_cpu_read(kvm_arm_running_vcpu);
}

/**
 * kvm_arm_get_running_vcpus - get the per-CPU array of currently running vcpus.
 */
struct kvm_vcpu * __percpu *kvm_get_running_vcpus(void)
{
	return &kvm_arm_running_vcpu;
}

int kvm_arch_hardware_enable(void)
{
	return 0;
}

int kvm_arch_vcpu_should_kick(struct kvm_vcpu *vcpu)
{
	return kvm_vcpu_exiting_guest_mode(vcpu) == IN_GUEST_MODE;
}

int kvm_arch_hardware_setup(void)
{
	return 0;
}

void kvm_arch_check_processor_compat(void *rtn)
{
	*(int *)rtn = 0;
}


/**
 * kvm_arch_init_vm - initializes a VM data structure
 * @kvm:	pointer to the KVM struct
 */
int kvm_arch_init_vm(struct kvm *kvm, unsigned long type)
{
	int ret = 0;

	if (type)
		return -EINVAL;

	ret = kvm_alloc_stage2_pgd(kvm);
	if (ret)
		goto out_fail_alloc;

	ret = create_hyp_mappings(kvm, kvm + 1);
	if (ret)
		goto out_free_stage2_pgd;

	kvm_vgic_early_init(kvm);
	kvm_timer_init(kvm);

	/* Mark the initial VMID generation invalid */
	kvm->arch.vmid_gen = 0;

	/* The maximum number of VCPUs is limited by the host's GIC model */
	kvm->arch.max_vcpus = vgic_present ?
				kvm_vgic_get_max_vcpus() : KVM_MAX_VCPUS;

	return ret;
out_free_stage2_pgd:
	kvm_free_stage2_pgd(kvm);
out_fail_alloc:
	return ret;
}

int kvm_arch_vcpu_fault(struct kvm_vcpu *vcpu, struct vm_fault *vmf)
{
	return VM_FAULT_SIGBUS;
}


/**
 * kvm_arch_destroy_vm - destroy the VM data structure
 * @kvm:	pointer to the KVM struct
 */
void kvm_arch_destroy_vm(struct kvm *kvm)
{
	int i;

	kvm_free_stage2_pgd(kvm);

	for (i = 0; i < KVM_MAX_VCPUS; ++i) {
		if (kvm->vcpus[i]) {
			kvm_arch_vcpu_free(kvm->vcpus[i]);
			kvm->vcpus[i] = NULL;
		}
	}

	kvm_vgic_destroy(kvm);
}

int kvm_vm_ioctl_check_extension(struct kvm *kvm, long ext)
{
	int r;
	switch (ext) {
	case KVM_CAP_IRQCHIP:
		r = vgic_present;
		break;
	case KVM_CAP_IOEVENTFD:
	case KVM_CAP_DEVICE_CTRL:
	case KVM_CAP_USER_MEMORY:
	case KVM_CAP_SYNC_MMU:
	case KVM_CAP_DESTROY_MEMORY_REGION_WORKS:
	case KVM_CAP_ONE_REG:
	case KVM_CAP_ARM_PSCI:
	case KVM_CAP_ARM_PSCI_0_2:
	case KVM_CAP_READONLY_MEM:
	case KVM_CAP_MP_STATE:
		r = 1;
		break;
	case KVM_CAP_COALESCED_MMIO:
		r = KVM_COALESCED_MMIO_PAGE_OFFSET;
		break;
	case KVM_CAP_ARM_SET_DEVICE_ADDR:
		r = 1;
		break;
	case KVM_CAP_NR_VCPUS:
		r = num_online_cpus();
		break;
	case KVM_CAP_MAX_VCPUS:
		r = KVM_MAX_VCPUS;
		break;
	default:
		r = kvm_arch_dev_ioctl_check_extension(ext);
		break;
	}
	return r;
}

long kvm_arch_dev_ioctl(struct file *filp,
			unsigned int ioctl, unsigned long arg)
{
	return -EINVAL;
}


struct kvm_vcpu *kvm_arch_vcpu_create(struct kvm *kvm, unsigned int id)
{
	int err;
	struct kvm_vcpu *vcpu;

	if (irqchip_in_kernel(kvm) && vgic_initialized(kvm)) {
		err = -EBUSY;
		goto out;
	}

	if (id >= kvm->arch.max_vcpus) {
		err = -EINVAL;
		goto out;
	}

	vcpu = kmem_cache_zalloc(kvm_vcpu_cache, GFP_KERNEL);
	if (!vcpu) {
		err = -ENOMEM;
		goto out;
	}

	err = kvm_vcpu_init(vcpu, kvm, id);
	if (err)
		goto free_vcpu;

	err = create_hyp_mappings(vcpu, vcpu + 1);
	if (err)
		goto vcpu_uninit;

	return vcpu;
vcpu_uninit:
	kvm_vcpu_uninit(vcpu);
free_vcpu:
	kmem_cache_free(kvm_vcpu_cache, vcpu);
out:
	return ERR_PTR(err);
}

void kvm_arch_vcpu_postcreate(struct kvm_vcpu *vcpu)
{
	kvm_vgic_vcpu_early_init(vcpu);
}

void kvm_arch_vcpu_free(struct kvm_vcpu *vcpu)
{
	kvm_mmu_free_memory_caches(vcpu);
	kvm_timer_vcpu_terminate(vcpu);
	kvm_vgic_vcpu_destroy(vcpu);
	kvm_pmu_vcpu_destroy(vcpu);
	kmem_cache_free(kvm_vcpu_cache, vcpu);
}

void kvm_arch_vcpu_destroy(struct kvm_vcpu *vcpu)
{
	kvm_arch_vcpu_free(vcpu);
}

int kvm_cpu_has_pending_timer(struct kvm_vcpu *vcpu)
{
	return kvm_timer_should_fire(vcpu);
}

void kvm_arch_vcpu_blocking(struct kvm_vcpu *vcpu)
{
	kvm_timer_schedule(vcpu);
}

void kvm_arch_vcpu_unblocking(struct kvm_vcpu *vcpu)
{
	kvm_timer_unschedule(vcpu);
}

int kvm_arch_vcpu_init(struct kvm_vcpu *vcpu)
{
	/* Force users to call KVM_ARM_VCPU_INIT */
	vcpu->arch.target = -1;
	bitmap_zero(vcpu->arch.features, KVM_VCPU_MAX_FEATURES);

	/* Set up the timer */
	kvm_timer_vcpu_init(vcpu);

	kvm_arm_reset_debug_ptr(vcpu);

	return 0;
}

void kvm_arch_vcpu_load(struct kvm_vcpu *vcpu, int cpu)
{
	vcpu->cpu = cpu;
	vcpu->arch.host_cpu_context = this_cpu_ptr(kvm_host_cpu_state);

	kvm_arm_set_running_vcpu(vcpu);
}

void kvm_arch_vcpu_put(struct kvm_vcpu *vcpu)
{
	/*
	 * The arch-generic KVM code expects the cpu field of a vcpu to be -1
	 * if the vcpu is no longer assigned to a cpu.  This is used for the
	 * optimized make_all_cpus_request path.
	 */
	vcpu->cpu = -1;

	kvm_arm_set_running_vcpu(NULL);
	kvm_timer_vcpu_put(vcpu);
}

int kvm_arch_vcpu_ioctl_get_mpstate(struct kvm_vcpu *vcpu,
				    struct kvm_mp_state *mp_state)
{
	if (vcpu->arch.power_off)
		mp_state->mp_state = KVM_MP_STATE_STOPPED;
	else
		mp_state->mp_state = KVM_MP_STATE_RUNNABLE;

	return 0;
}

int kvm_arch_vcpu_ioctl_set_mpstate(struct kvm_vcpu *vcpu,
				    struct kvm_mp_state *mp_state)
{
	switch (mp_state->mp_state) {
	case KVM_MP_STATE_RUNNABLE:
		vcpu->arch.power_off = false;
		break;
	case KVM_MP_STATE_STOPPED:
		vcpu->arch.power_off = true;
		break;
	default:
		return -EINVAL;
	}

	return 0;
}

/**
 * kvm_arch_vcpu_runnable - determine if the vcpu can be scheduled
 * @v:		The VCPU pointer
 *
 * If the guest CPU is not waiting for interrupts or an interrupt line is
 * asserted, the CPU is by definition runnable.
 */
int kvm_arch_vcpu_runnable(struct kvm_vcpu *v)
{
	return ((!!v->arch.irq_lines || kvm_vgic_vcpu_pending_irq(v))
		&& !v->arch.power_off && !v->arch.pause);
}

/* Just ensure a guest exit from a particular CPU */
static void exit_vm_noop(void *info)
{
}

void force_vm_exit(const cpumask_t *mask)
{
	smp_call_function_many(mask, exit_vm_noop, NULL, true);
}

/**
 * need_new_vmid_gen - check that the VMID is still valid
 * @kvm: The VM's VMID to checkt
 *
 * return true if there is a new generation of VMIDs being used
 *
 * The hardware supports only 256 values with the value zero reserved for the
 * host, so we check if an assigned value belongs to a previous generation,
 * which which requires us to assign a new value. If we're the first to use a
 * VMID for the new generation, we must flush necessary caches and TLBs on all
 * CPUs.
 */
static bool need_new_vmid_gen(struct kvm *kvm)
{
	return unlikely(kvm->arch.vmid_gen != atomic64_read(&kvm_vmid_gen));
}

/**
 * update_vttbr - Update the VTTBR with a valid VMID before the guest runs
 * @kvm	The guest that we are about to run
 *
 * Called from kvm_arch_vcpu_ioctl_run before entering the guest to ensure the
 * VM has a valid VMID, otherwise assigns a new one and flushes corresponding
 * caches and TLBs.
 */
static void update_vttbr(struct kvm *kvm)
{
	phys_addr_t pgd_phys;
	u64 vmid;

	if (!need_new_vmid_gen(kvm))
		return;

	spin_lock(&kvm_vmid_lock);

	/*
	 * We need to re-check the vmid_gen here to ensure that if another vcpu
	 * already allocated a valid vmid for this vm, then this vcpu should
	 * use the same vmid.
	 */
	if (!need_new_vmid_gen(kvm)) {
		spin_unlock(&kvm_vmid_lock);
		return;
	}

	/* First user of a new VMID generation? */
	if (unlikely(kvm_next_vmid == 0)) {
		atomic64_inc(&kvm_vmid_gen);
		kvm_next_vmid = 1;

		/*
		 * On SMP we know no other CPUs can use this CPU's or each
		 * other's VMID after force_vm_exit returns since the
		 * kvm_vmid_lock blocks them from reentry to the guest.
		 */
		force_vm_exit(cpu_all_mask);
		/*
		 * Now broadcast TLB + ICACHE invalidation over the inner
		 * shareable domain to make sure all data structures are
		 * clean.
		 */
		kvm_call_hyp(__kvm_flush_vm_context);
	}

	kvm->arch.vmid_gen = atomic64_read(&kvm_vmid_gen);
	kvm->arch.vmid = kvm_next_vmid;
	kvm_next_vmid++;
	kvm_next_vmid &= (1 << kvm_vmid_bits) - 1;

	/* update vttbr to be used with the new vmid */
	pgd_phys = virt_to_phys(kvm_get_hwpgd(kvm));
	BUG_ON(pgd_phys & ~VTTBR_BADDR_MASK);
	vmid = ((u64)(kvm->arch.vmid) << VTTBR_VMID_SHIFT) & VTTBR_VMID_MASK(kvm_vmid_bits);
	kvm->arch.vttbr = pgd_phys | vmid;

	spin_unlock(&kvm_vmid_lock);
}

static int kvm_vcpu_first_run_init(struct kvm_vcpu *vcpu)
{
	struct kvm *kvm = vcpu->kvm;
	int ret;

	if (likely(vcpu->arch.has_run_once))
		return 0;

	vcpu->arch.has_run_once = true;

	/*
	 * Map the VGIC hardware resources before running a vcpu the first
	 * time on this VM.
	 */
	if (unlikely(irqchip_in_kernel(kvm) && !vgic_ready(kvm))) {
		ret = kvm_vgic_map_resources(kvm);
		if (ret)
			return ret;
	}

	/*
	 * Enable the arch timers only if we have an in-kernel VGIC
	 * and it has been properly initialized, since we cannot handle
	 * interrupts from the virtual timer with a userspace gic.
	 */
	if (irqchip_in_kernel(kvm) && vgic_initialized(kvm))
		kvm_timer_enable(kvm);

	return 0;
}

bool kvm_arch_intc_initialized(struct kvm *kvm)
{
	return vgic_initialized(kvm);
}

static void kvm_arm_halt_guest(struct kvm *kvm) __maybe_unused;
static void kvm_arm_resume_guest(struct kvm *kvm) __maybe_unused;

static void kvm_arm_halt_guest(struct kvm *kvm)
{
	int i;
	struct kvm_vcpu *vcpu;

	kvm_for_each_vcpu(i, vcpu, kvm)
		vcpu->arch.pause = true;
	force_vm_exit(cpu_all_mask);
}

static void kvm_arm_resume_guest(struct kvm *kvm)
{
	int i;
	struct kvm_vcpu *vcpu;

	kvm_for_each_vcpu(i, vcpu, kvm) {
		struct swait_queue_head *wq = kvm_arch_vcpu_wq(vcpu);

		vcpu->arch.pause = false;
		swake_up(wq);
	}
}

static void vcpu_sleep(struct kvm_vcpu *vcpu)
{
	struct swait_queue_head *wq = kvm_arch_vcpu_wq(vcpu);

	swait_event_interruptible(*wq, ((!vcpu->arch.power_off) &&
				       (!vcpu->arch.pause)));
}

static int kvm_vcpu_initialized(struct kvm_vcpu *vcpu)
{
	return vcpu->arch.target >= 0;
}

/**
 * kvm_arch_vcpu_ioctl_run - the main VCPU run function to execute guest code
 * @vcpu:	The VCPU pointer
 * @run:	The kvm_run structure pointer used for userspace state exchange
 *
 * This function is called through the VCPU_RUN ioctl called from user space. It
 * will execute VM code in a loop until the time slice for the process is used
 * or some emulation is needed from user space in which case the function will
 * return with return value 0 and with the kvm_run structure filled in with the
 * required data for the requested emulation.
 */
int kvm_arch_vcpu_ioctl_run(struct kvm_vcpu *vcpu, struct kvm_run *run)
{
	int ret;
	sigset_t sigsaved;

	if (unlikely(!kvm_vcpu_initialized(vcpu)))
		return -ENOEXEC;

	ret = kvm_vcpu_first_run_init(vcpu);
	if (ret)
		return ret;

	if (run->exit_reason == KVM_EXIT_MMIO) {
		ret = kvm_handle_mmio_return(vcpu, vcpu->run);
		if (ret)
			return ret;
	}

	if (vcpu->sigset_active)
		sigprocmask(SIG_SETMASK, &vcpu->sigset, &sigsaved);

	ret = 1;
	run->exit_reason = KVM_EXIT_UNKNOWN;
	while (ret > 0) {
		/*
		 * Check conditions before entering the guest
		 */
		cond_resched();

		update_vttbr(vcpu->kvm);

		if (vcpu->arch.power_off || vcpu->arch.pause)
			vcpu_sleep(vcpu);

		/*
		 * Preparing the interrupts to be injected also
		 * involves poking the GIC, which must be done in a
		 * non-preemptible context.
		 */
		preempt_disable();
		kvm_pmu_flush_hwstate(vcpu);
		kvm_timer_flush_hwstate(vcpu);
		kvm_vgic_flush_hwstate(vcpu);

		local_irq_disable();

		/*
		 * Re-check atomic conditions
		 */
		if (signal_pending(current)) {
			ret = -EINTR;
			run->exit_reason = KVM_EXIT_INTR;
		}

		if (ret <= 0 || need_new_vmid_gen(vcpu->kvm) ||
			vcpu->arch.power_off || vcpu->arch.pause) {
			local_irq_enable();
			kvm_pmu_sync_hwstate(vcpu);
			kvm_timer_sync_hwstate(vcpu);
			kvm_vgic_sync_hwstate(vcpu);
			preempt_enable();
			continue;
		}

		kvm_arm_setup_debug(vcpu);

		/**************************************************************
		 * Enter the guest
		 */
		trace_kvm_entry(*vcpu_pc(vcpu));
		__kvm_guest_enter();
		vcpu->mode = IN_GUEST_MODE;

		ret = kvm_call_hyp(__kvm_vcpu_run, vcpu);

		vcpu->mode = OUTSIDE_GUEST_MODE;
		vcpu->stat.exits++;
		/*
		 * Back from guest
		 *************************************************************/

		kvm_arm_clear_debug(vcpu);

		/*
		 * We may have taken a host interrupt in HYP mode (ie
		 * while executing the guest). This interrupt is still
		 * pending, as we haven't serviced it yet!
		 *
		 * We're now back in SVC mode, with interrupts
		 * disabled.  Enabling the interrupts now will have
		 * the effect of taking the interrupt again, in SVC
		 * mode this time.
		 */
		local_irq_enable();

		/*
		 * We do local_irq_enable() before calling kvm_guest_exit() so
		 * that if a timer interrupt hits while running the guest we
		 * account that tick as being spent in the guest.  We enable
		 * preemption after calling kvm_guest_exit() so that if we get
		 * preempted we make sure ticks after that is not counted as
		 * guest time.
		 */
		kvm_guest_exit();
		trace_kvm_exit(ret, kvm_vcpu_trap_get_class(vcpu), *vcpu_pc(vcpu));

		/*
		 * We must sync the PMU and timer state before the vgic state so
		 * that the vgic can properly sample the updated state of the
		 * interrupt line.
		 */
		kvm_pmu_sync_hwstate(vcpu);
		kvm_timer_sync_hwstate(vcpu);

		kvm_vgic_sync_hwstate(vcpu);

		preempt_enable();

		ret = handle_exit(vcpu, run, ret);
	}

	if (vcpu->sigset_active)
		sigprocmask(SIG_SETMASK, &sigsaved, NULL);
	return ret;
}

static int vcpu_interrupt_line(struct kvm_vcpu *vcpu, int number, bool level)
{
	int bit_index;
	bool set;
	unsigned long *ptr;

	if (number == KVM_ARM_IRQ_CPU_IRQ)
		bit_index = __ffs(HCR_VI);
	else /* KVM_ARM_IRQ_CPU_FIQ */
		bit_index = __ffs(HCR_VF);

	ptr = (unsigned long *)&vcpu->arch.irq_lines;
	if (level)
		set = test_and_set_bit(bit_index, ptr);
	else
		set = test_and_clear_bit(bit_index, ptr);

	/*
	 * If we didn't change anything, no need to wake up or kick other CPUs
	 */
	if (set == level)
		return 0;

	/*
	 * The vcpu irq_lines field was updated, wake up sleeping VCPUs and
	 * trigger a world-switch round on the running physical CPU to set the
	 * virtual IRQ/FIQ fields in the HCR appropriately.
	 */
	kvm_vcpu_kick(vcpu);

	return 0;
}

int kvm_vm_ioctl_irq_line(struct kvm *kvm, struct kvm_irq_level *irq_level,
			  bool line_status)
{
	u32 irq = irq_level->irq;
	unsigned int irq_type, vcpu_idx, irq_num;
	int nrcpus = atomic_read(&kvm->online_vcpus);
	struct kvm_vcpu *vcpu = NULL;
	bool level = irq_level->level;

	irq_type = (irq >> KVM_ARM_IRQ_TYPE_SHIFT) & KVM_ARM_IRQ_TYPE_MASK;
	vcpu_idx = (irq >> KVM_ARM_IRQ_VCPU_SHIFT) & KVM_ARM_IRQ_VCPU_MASK;
	irq_num = (irq >> KVM_ARM_IRQ_NUM_SHIFT) & KVM_ARM_IRQ_NUM_MASK;

	trace_kvm_irq_line(irq_type, vcpu_idx, irq_num, irq_level->level);

	switch (irq_type) {
	case KVM_ARM_IRQ_TYPE_CPU:
		if (irqchip_in_kernel(kvm))
			return -ENXIO;

		if (vcpu_idx >= nrcpus)
			return -EINVAL;

		vcpu = kvm_get_vcpu(kvm, vcpu_idx);
		if (!vcpu)
			return -EINVAL;

		if (irq_num > KVM_ARM_IRQ_CPU_FIQ)
			return -EINVAL;

		return vcpu_interrupt_line(vcpu, irq_num, level);
	case KVM_ARM_IRQ_TYPE_PPI:
		if (!irqchip_in_kernel(kvm))
			return -ENXIO;

		if (vcpu_idx >= nrcpus)
			return -EINVAL;

		vcpu = kvm_get_vcpu(kvm, vcpu_idx);
		if (!vcpu)
			return -EINVAL;

		if (irq_num < VGIC_NR_SGIS || irq_num >= VGIC_NR_PRIVATE_IRQS)
			return -EINVAL;

		return kvm_vgic_inject_irq(kvm, vcpu->vcpu_id, irq_num, level);
	case KVM_ARM_IRQ_TYPE_SPI:
		if (!irqchip_in_kernel(kvm))
			return -ENXIO;

		if (irq_num < VGIC_NR_PRIVATE_IRQS)
			return -EINVAL;

		return kvm_vgic_inject_irq(kvm, 0, irq_num, level);
	}

	return -EINVAL;
}

static int kvm_vcpu_set_target(struct kvm_vcpu *vcpu,
			       const struct kvm_vcpu_init *init)
{
	unsigned int i;
	int phys_target = kvm_target_cpu();

	if (init->target != phys_target)
		return -EINVAL;

	/*
	 * Secondary and subsequent calls to KVM_ARM_VCPU_INIT must
	 * use the same target.
	 */
	if (vcpu->arch.target != -1 && vcpu->arch.target != init->target)
		return -EINVAL;

	/* -ENOENT for unknown features, -EINVAL for invalid combinations. */
	for (i = 0; i < sizeof(init->features) * 8; i++) {
		bool set = (init->features[i / 32] & (1 << (i % 32)));

		if (set && i >= KVM_VCPU_MAX_FEATURES)
			return -ENOENT;

		/*
		 * Secondary and subsequent calls to KVM_ARM_VCPU_INIT must
		 * use the same feature set.
		 */
		if (vcpu->arch.target != -1 && i < KVM_VCPU_MAX_FEATURES &&
		    test_bit(i, vcpu->arch.features) != set)
			return -EINVAL;

		if (set)
			set_bit(i, vcpu->arch.features);
	}

	vcpu->arch.target = phys_target;

	/* Now we know what it is, we can reset it. */
	return kvm_reset_vcpu(vcpu);
}


static int kvm_arch_vcpu_ioctl_vcpu_init(struct kvm_vcpu *vcpu,
					 struct kvm_vcpu_init *init)
{
	int ret;

	ret = kvm_vcpu_set_target(vcpu, init);
	if (ret)
		return ret;

	/*
	 * Ensure a rebooted VM will fault in RAM pages and detect if the
	 * guest MMU is turned off and flush the caches as needed.
	 */
	if (vcpu->arch.has_run_once)
		stage2_unmap_vm(vcpu->kvm);

	vcpu_reset_hcr(vcpu);

	/*
	 * Handle the "start in power-off" case.
	 */
	if (test_bit(KVM_ARM_VCPU_POWER_OFF, vcpu->arch.features))
		vcpu->arch.power_off = true;
	else
		vcpu->arch.power_off = false;

	return 0;
}

static int kvm_arm_vcpu_set_attr(struct kvm_vcpu *vcpu,
				 struct kvm_device_attr *attr)
{
	int ret = -ENXIO;

	switch (attr->group) {
	default:
		ret = kvm_arm_vcpu_arch_set_attr(vcpu, attr);
		break;
	}

	return ret;
}

static int kvm_arm_vcpu_get_attr(struct kvm_vcpu *vcpu,
				 struct kvm_device_attr *attr)
{
	int ret = -ENXIO;

	switch (attr->group) {
	default:
		ret = kvm_arm_vcpu_arch_get_attr(vcpu, attr);
		break;
	}

	return ret;
}

static int kvm_arm_vcpu_has_attr(struct kvm_vcpu *vcpu,
				 struct kvm_device_attr *attr)
{
	int ret = -ENXIO;

	switch (attr->group) {
	default:
		ret = kvm_arm_vcpu_arch_has_attr(vcpu, attr);
		break;
	}

	return ret;
}

long kvm_arch_vcpu_ioctl(struct file *filp,
			 unsigned int ioctl, unsigned long arg)
{
	struct kvm_vcpu *vcpu = filp->private_data;
	void __user *argp = (void __user *)arg;
	struct kvm_device_attr attr;

	switch (ioctl) {
	case KVM_ARM_VCPU_INIT: {
		struct kvm_vcpu_init init;

		if (copy_from_user(&init, argp, sizeof(init)))
			return -EFAULT;

		return kvm_arch_vcpu_ioctl_vcpu_init(vcpu, &init);
	}
	case KVM_SET_ONE_REG:
	case KVM_GET_ONE_REG: {
		struct kvm_one_reg reg;

		if (unlikely(!kvm_vcpu_initialized(vcpu)))
			return -ENOEXEC;

		if (copy_from_user(&reg, argp, sizeof(reg)))
			return -EFAULT;
		if (ioctl == KVM_SET_ONE_REG)
			return kvm_arm_set_reg(vcpu, &reg);
		else
			return kvm_arm_get_reg(vcpu, &reg);
	}
	case KVM_GET_REG_LIST: {
		struct kvm_reg_list __user *user_list = argp;
		struct kvm_reg_list reg_list;
		unsigned n;

		if (unlikely(!kvm_vcpu_initialized(vcpu)))
			return -ENOEXEC;

		if (copy_from_user(&reg_list, user_list, sizeof(reg_list)))
			return -EFAULT;
		n = reg_list.n;
		reg_list.n = kvm_arm_num_regs(vcpu);
		if (copy_to_user(user_list, &reg_list, sizeof(reg_list)))
			return -EFAULT;
		if (n < reg_list.n)
			return -E2BIG;
		return kvm_arm_copy_reg_indices(vcpu, user_list->reg);
	}
	case KVM_SET_DEVICE_ATTR: {
		if (copy_from_user(&attr, argp, sizeof(attr)))
			return -EFAULT;
		return kvm_arm_vcpu_set_attr(vcpu, &attr);
	}
	case KVM_GET_DEVICE_ATTR: {
		if (copy_from_user(&attr, argp, sizeof(attr)))
			return -EFAULT;
		return kvm_arm_vcpu_get_attr(vcpu, &attr);
	}
	case KVM_HAS_DEVICE_ATTR: {
		if (copy_from_user(&attr, argp, sizeof(attr)))
			return -EFAULT;
		return kvm_arm_vcpu_has_attr(vcpu, &attr);
	}
	default:
		return -EINVAL;
	}
}

/**
 * kvm_vm_ioctl_get_dirty_log - get and clear the log of dirty pages in a slot
 * @kvm: kvm instance
 * @log: slot id and address to which we copy the log
 *
 * Steps 1-4 below provide general overview of dirty page logging. See
 * kvm_get_dirty_log_protect() function description for additional details.
 *
 * We call kvm_get_dirty_log_protect() to handle steps 1-3, upon return we
 * always flush the TLB (step 4) even if previous step failed  and the dirty
 * bitmap may be corrupt. Regardless of previous outcome the KVM logging API
 * does not preclude user space subsequent dirty log read. Flushing TLB ensures
 * writes will be marked dirty for next log read.
 *
 *   1. Take a snapshot of the bit and clear it if needed.
 *   2. Write protect the corresponding page.
 *   3. Copy the snapshot to the userspace.
 *   4. Flush TLB's if needed.
 */
int kvm_vm_ioctl_get_dirty_log(struct kvm *kvm, struct kvm_dirty_log *log)
{
	bool is_dirty = false;
	int r;

	mutex_lock(&kvm->slots_lock);

	r = kvm_get_dirty_log_protect(kvm, log, &is_dirty);

	if (is_dirty)
		kvm_flush_remote_tlbs(kvm);

	mutex_unlock(&kvm->slots_lock);
	return r;
}

static int kvm_vm_ioctl_set_device_addr(struct kvm *kvm,
					struct kvm_arm_device_addr *dev_addr)
{
	unsigned long dev_id, type;

	dev_id = (dev_addr->id & KVM_ARM_DEVICE_ID_MASK) >>
		KVM_ARM_DEVICE_ID_SHIFT;
	type = (dev_addr->id & KVM_ARM_DEVICE_TYPE_MASK) >>
		KVM_ARM_DEVICE_TYPE_SHIFT;

	switch (dev_id) {
	case KVM_ARM_DEVICE_VGIC_V2:
		if (!vgic_present)
			return -ENXIO;
		return kvm_vgic_addr(kvm, type, &dev_addr->addr, true);
	default:
		return -ENODEV;
	}
}

long kvm_arch_vm_ioctl(struct file *filp,
		       unsigned int ioctl, unsigned long arg)
{
	struct kvm *kvm = filp->private_data;
	void __user *argp = (void __user *)arg;

	switch (ioctl) {
	case KVM_CREATE_IRQCHIP: {
		if (!vgic_present)
			return -ENXIO;
		return kvm_vgic_create(kvm, KVM_DEV_TYPE_ARM_VGIC_V2);
	}
	case KVM_ARM_SET_DEVICE_ADDR: {
		struct kvm_arm_device_addr dev_addr;

		if (copy_from_user(&dev_addr, argp, sizeof(dev_addr)))
			return -EFAULT;
		return kvm_vm_ioctl_set_device_addr(kvm, &dev_addr);
	}
	case KVM_ARM_PREFERRED_TARGET: {
		int err;
		struct kvm_vcpu_init init;

		err = kvm_vcpu_preferred_target(&init);
		if (err)
			return err;

		if (copy_to_user(argp, &init, sizeof(init)))
			return -EFAULT;

		return 0;
	}
	default:
		return -EINVAL;
	}
}

static void cpu_init_stage2(void *dummy)
{
	__cpu_init_stage2();
}

static void cpu_init_hyp_mode(void *dummy)
{
	phys_addr_t boot_pgd_ptr;
	phys_addr_t pgd_ptr;
	unsigned long hyp_stack_ptr;
	unsigned long stack_page;
	unsigned long vector_ptr;

	/* Switch from the HYP stub to our own HYP init vector */
	__hyp_set_vectors(kvm_get_idmap_vector());

	boot_pgd_ptr = kvm_mmu_get_boot_httbr();
	pgd_ptr = kvm_mmu_get_httbr();
	stack_page = __this_cpu_read(kvm_arm_hyp_stack_page);
	hyp_stack_ptr = stack_page + PAGE_SIZE;
	vector_ptr = (unsigned long)kvm_ksym_ref(__kvm_hyp_vector);

	__cpu_init_hyp_mode(boot_pgd_ptr, pgd_ptr, hyp_stack_ptr, vector_ptr);
	__cpu_init_stage2();

	kvm_arm_init_debug();
}

static int hyp_init_cpu_notify(struct notifier_block *self,
			       unsigned long action, void *cpu)
{
	switch (action) {
	case CPU_STARTING:
	case CPU_STARTING_FROZEN:
		if (__hyp_get_vectors() == hyp_default_vectors)
			cpu_init_hyp_mode(NULL);
		break;
	}

	return NOTIFY_OK;
}

static struct notifier_block hyp_init_cpu_nb = {
	.notifier_call = hyp_init_cpu_notify,
};

#ifdef CONFIG_CPU_PM
static int hyp_init_cpu_pm_notifier(struct notifier_block *self,
				    unsigned long cmd,
				    void *v)
{
	if (cmd == CPU_PM_EXIT &&
	    __hyp_get_vectors() == hyp_default_vectors) {
		cpu_init_hyp_mode(NULL);
		return NOTIFY_OK;
	}

	return NOTIFY_DONE;
}

static struct notifier_block hyp_init_cpu_pm_nb = {
	.notifier_call = hyp_init_cpu_pm_notifier,
};

static void __init hyp_cpu_pm_init(void)
{
	cpu_pm_register_notifier(&hyp_init_cpu_pm_nb);
}
#else
static inline void hyp_cpu_pm_init(void)
{
}
#endif

static void teardown_common_resources(void)
{
	free_percpu(kvm_host_cpu_state);
}

static int init_common_resources(void)
{
	kvm_host_cpu_state = alloc_percpu(kvm_cpu_context_t);
	if (!kvm_host_cpu_state) {
		kvm_err("Cannot allocate host CPU state\n");
		return -ENOMEM;
	}

	return 0;
}

static int init_subsystems(void)
{
	int err;

	/*
	 * Init HYP view of VGIC
	 */
	err = kvm_vgic_hyp_init();
	switch (err) {
	case 0:
		vgic_present = true;
		break;
	case -ENODEV:
	case -ENXIO:
		vgic_present = false;
		break;
	default:
		return err;
	}

	/*
	 * Init HYP architected timer support
	 */
	err = kvm_timer_hyp_init();
	if (err)
		return err;

	kvm_perf_init();
	kvm_coproc_table_init();

	return 0;
}

static void teardown_hyp_mode(void)
{
	int cpu;

	if (is_kernel_in_hyp_mode())
		return;

	free_hyp_pgds();
	for_each_possible_cpu(cpu)
		free_page(per_cpu(kvm_arm_hyp_stack_page, cpu));
}

static int init_vhe_mode(void)
{
	/*
	 * Execute the init code on each CPU.
	 */
	on_each_cpu(cpu_init_stage2, NULL, 1);

	/* set size of VMID supported by CPU */
	kvm_vmid_bits = kvm_get_vmid_bits();
	kvm_info("%d-bit VMID\n", kvm_vmid_bits);

	kvm_info("VHE mode initialized successfully\n");
	return 0;
}

/**
 * Inits Hyp-mode on all online CPUs
 */
static int init_hyp_mode(void)
{
	int cpu;
	int err = 0;

	/*
	 * Allocate Hyp PGD and setup Hyp identity mapping
	 */
	err = kvm_mmu_init();
	if (err)
		goto out_err;

	/*
	 * It is probably enough to obtain the default on one
	 * CPU. It's unlikely to be different on the others.
	 */
	hyp_default_vectors = __hyp_get_vectors();

	/*
	 * Allocate stack pages for Hypervisor-mode
	 */
	for_each_possible_cpu(cpu) {
		unsigned long stack_page;

		stack_page = __get_free_page(GFP_KERNEL);
		if (!stack_page) {
			err = -ENOMEM;
			goto out_err;
		}

		per_cpu(kvm_arm_hyp_stack_page, cpu) = stack_page;
	}

	/*
	 * Map the Hyp-code called directly from the host
	 */
<<<<<<< HEAD
	err = create_hyp_mappings(__hyp_text_start, __hyp_text_end);
=======
	err = create_hyp_mappings(kvm_ksym_ref(__kvm_hyp_code_start),
				  kvm_ksym_ref(__kvm_hyp_code_end));
>>>>>>> 2776e0e8
	if (err) {
		kvm_err("Cannot map world-switch code\n");
		goto out_err;
	}

	err = create_hyp_mappings(kvm_ksym_ref(__start_rodata),
				  kvm_ksym_ref(__end_rodata));
	if (err) {
		kvm_err("Cannot map rodata section\n");
		goto out_err;
	}

	/*
	 * Map the Hyp stack pages
	 */
	for_each_possible_cpu(cpu) {
		char *stack_page = (char *)per_cpu(kvm_arm_hyp_stack_page, cpu);
		err = create_hyp_mappings(stack_page, stack_page + PAGE_SIZE);

		if (err) {
			kvm_err("Cannot map hyp stack\n");
			goto out_err;
		}
	}

	for_each_possible_cpu(cpu) {
		kvm_cpu_context_t *cpu_ctxt;

		cpu_ctxt = per_cpu_ptr(kvm_host_cpu_state, cpu);
		err = create_hyp_mappings(cpu_ctxt, cpu_ctxt + 1);

		if (err) {
			kvm_err("Cannot map host CPU state: %d\n", err);
			goto out_err;
		}
	}

	/*
	 * Execute the init code on each CPU.
	 */
	on_each_cpu(cpu_init_hyp_mode, NULL, 1);

#ifndef CONFIG_HOTPLUG_CPU
	free_boot_hyp_pgd();
#endif

	cpu_notifier_register_begin();

	err = __register_cpu_notifier(&hyp_init_cpu_nb);

	cpu_notifier_register_done();

	if (err) {
		kvm_err("Cannot register HYP init CPU notifier (%d)\n", err);
		goto out_err;
	}

	hyp_cpu_pm_init();

	/* set size of VMID supported by CPU */
	kvm_vmid_bits = kvm_get_vmid_bits();
	kvm_info("%d-bit VMID\n", kvm_vmid_bits);

	kvm_info("Hyp mode initialized successfully\n");

	return 0;

out_err:
	teardown_hyp_mode();
	kvm_err("error initializing Hyp mode: %d\n", err);
	return err;
}

static void check_kvm_target_cpu(void *ret)
{
	*(int *)ret = kvm_target_cpu();
}

struct kvm_vcpu *kvm_mpidr_to_vcpu(struct kvm *kvm, unsigned long mpidr)
{
	struct kvm_vcpu *vcpu;
	int i;

	mpidr &= MPIDR_HWID_BITMASK;
	kvm_for_each_vcpu(i, vcpu, kvm) {
		if (mpidr == kvm_vcpu_get_mpidr_aff(vcpu))
			return vcpu;
	}
	return NULL;
}

/**
 * Initialize Hyp-mode and memory mappings on all CPUs.
 */
int kvm_arch_init(void *opaque)
{
	int err;
	int ret, cpu;

	if (!is_hyp_mode_available()) {
		kvm_err("HYP mode not available\n");
		return -ENODEV;
	}

	for_each_online_cpu(cpu) {
		smp_call_function_single(cpu, check_kvm_target_cpu, &ret, 1);
		if (ret < 0) {
			kvm_err("Error, CPU %d not supported!\n", cpu);
			return -ENODEV;
		}
	}

	err = init_common_resources();
	if (err)
		return err;

	if (is_kernel_in_hyp_mode())
		err = init_vhe_mode();
	else
		err = init_hyp_mode();
	if (err)
		goto out_err;

	err = init_subsystems();
	if (err)
		goto out_hyp;

	return 0;

out_hyp:
	teardown_hyp_mode();
out_err:
	teardown_common_resources();
	return err;
}

/* NOP: Compiling as a module not supported */
void kvm_arch_exit(void)
{
	kvm_perf_teardown();
}

static int arm_init(void)
{
	int rc = kvm_init(NULL, sizeof(struct kvm_vcpu), 0, THIS_MODULE);
	return rc;
}

module_init(arm_init);<|MERGE_RESOLUTION|>--- conflicted
+++ resolved
@@ -1220,12 +1220,8 @@
 	/*
 	 * Map the Hyp-code called directly from the host
 	 */
-<<<<<<< HEAD
-	err = create_hyp_mappings(__hyp_text_start, __hyp_text_end);
-=======
-	err = create_hyp_mappings(kvm_ksym_ref(__kvm_hyp_code_start),
-				  kvm_ksym_ref(__kvm_hyp_code_end));
->>>>>>> 2776e0e8
+	err = create_hyp_mappings(kvm_ksym_ref(__hyp_text_start),
+				  kvm_ksym_ref(__hyp_text_end));
 	if (err) {
 		kvm_err("Cannot map world-switch code\n");
 		goto out_err;
