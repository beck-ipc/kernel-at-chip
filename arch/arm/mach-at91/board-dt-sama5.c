--- conflicted
+++ resolved
@@ -26,32 +26,6 @@
 
 #include "at91_aic.h"
 #include "generic.h"
-
-<<<<<<< HEAD
-static void __init sama5_dt_timer_init(void)
-{
-#if defined(CONFIG_COMMON_CLK)
-	of_clk_init(NULL);
-#endif
-	at91sam926x_pit_init();
-=======
-static int ksz9021rn_phy_fixup(struct phy_device *phy)
-{
-	int value;
-
-	/* Set delay values */
-	value = MICREL_KSZ9021_RGMII_CLK_CTRL_PAD_SCEW | 0x8000;
-	phy_write(phy, MICREL_KSZ9021_EXTREG_CTRL, value);
-	value = 0xF2F4;
-	phy_write(phy, MICREL_KSZ9021_EXTREG_DATA_WRITE, value);
-	value = MICREL_KSZ9021_RGMII_RX_DATA_PAD_SCEW | 0x8000;
-	phy_write(phy, MICREL_KSZ9021_EXTREG_CTRL, value);
-	value = 0x2222;
-	phy_write(phy, MICREL_KSZ9021_EXTREG_DATA_WRITE, value);
-
-	return 0;
->>>>>>> fa637bf0
-}
 
 static void __init sama5_dt_device_init(void)
 {
