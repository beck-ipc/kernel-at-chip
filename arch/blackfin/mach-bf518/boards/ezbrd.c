/*
 * File:         arch/blackfin/mach-bf518/boards/ezbrd.c
 * Based on:     arch/blackfin/mach-bf527/boards/ezbrd.c
 * Author:       Bryan Wu <cooloney@kernel.org>
 *
 * Created:
 * Description:
 *
 * Modified:
 *               Copyright 2005 National ICT Australia (NICTA)
 *               Copyright 2004-2008 Analog Devices Inc.
 *
 * Bugs:         Enter bugs at http://blackfin.uclinux.org/
 *
 * This program is free software; you can redistribute it and/or modify
 * it under the terms of the GNU General Public License as published by
 * the Free Software Foundation; either version 2 of the License, or
 * (at your option) any later version.
 *
 * This program is distributed in the hope that it will be useful,
 * but WITHOUT ANY WARRANTY; without even the implied warranty of
 * MERCHANTABILITY or FITNESS FOR A PARTICULAR PURPOSE.  See the
 * GNU General Public License for more details.
 *
 * You should have received a copy of the GNU General Public License
 * along with this program; if not, see the file COPYING, or write
 * to the Free Software Foundation, Inc.,
 * 51 Franklin St, Fifth Floor, Boston, MA  02110-1301  USA
 */

#include <linux/device.h>
#include <linux/platform_device.h>
#include <linux/mtd/mtd.h>
#include <linux/mtd/partitions.h>
#include <linux/mtd/physmap.h>
#include <linux/spi/spi.h>
#include <linux/spi/flash.h>

#include <linux/i2c.h>
#include <linux/irq.h>
#include <linux/interrupt.h>
#include <asm/dma.h>
#include <asm/bfin5xx_spi.h>
#include <asm/reboot.h>
#include <asm/portmux.h>
#include <asm/dpmc.h>
#include <asm/bfin_sdh.h>
#include <linux/spi/ad7877.h>
#include <net/dsa.h>

/*
 * Name the Board for the /proc/cpuinfo
 */
const char bfin_board_name[] = "ADI BF518F-EZBRD";

/*
 *  Driver needs to know address, irq and flag pin.
 */

#if defined(CONFIG_MTD_PHYSMAP) || defined(CONFIG_MTD_PHYSMAP_MODULE)
static struct mtd_partition ezbrd_partitions[] = {
	{
		.name       = "bootloader(nor)",
		.size       = 0x40000,
		.offset     = 0,
	}, {
		.name       = "linux kernel(nor)",
		.size       = 0x1C0000,
		.offset     = MTDPART_OFS_APPEND,
	}, {
		.name       = "file system(nor)",
		.size       = MTDPART_SIZ_FULL,
		.offset     = MTDPART_OFS_APPEND,
	}
};

static struct physmap_flash_data ezbrd_flash_data = {
	.width      = 2,
	.parts      = ezbrd_partitions,
	.nr_parts   = ARRAY_SIZE(ezbrd_partitions),
};

static struct resource ezbrd_flash_resource = {
	.start = 0x20000000,
	.end   = 0x203fffff,
	.flags = IORESOURCE_MEM,
};

static struct platform_device ezbrd_flash_device = {
	.name          = "physmap-flash",
	.id            = 0,
	.dev = {
		.platform_data = &ezbrd_flash_data,
	},
	.num_resources = 1,
	.resource      = &ezbrd_flash_resource,
};
#endif

#if defined(CONFIG_RTC_DRV_BFIN) || defined(CONFIG_RTC_DRV_BFIN_MODULE)
static struct platform_device rtc_device = {
	.name = "rtc-bfin",
	.id   = -1,
};
#endif

#if defined(CONFIG_BFIN_MAC) || defined(CONFIG_BFIN_MAC_MODULE)
static struct platform_device bfin_mii_bus = {
	.name = "bfin_mii_bus",
};

static struct platform_device bfin_mac_device = {
	.name = "bfin_mac",
	.dev.platform_data = &bfin_mii_bus,
};
<<<<<<< HEAD
#endif
=======
>>>>>>> cb065c06

#if defined(CONFIG_NET_DSA_KSZ8893M) || defined(CONFIG_NET_DSA_KSZ8893M_MODULE)
static struct dsa_platform_data ksz8893m_switch_data = {
	.mii_bus = &bfin_mii_bus.dev,
	.netdev = &bfin_mac_device.dev,
	.port_names[0]	= NULL,
	.port_names[1]	= "eth%d",
	.port_names[2]	= "eth%d",
	.port_names[3]	= "cpu",
<<<<<<< HEAD
};

static struct platform_device ksz8893m_switch_device = {
	.name		= "dsa",
	.id		= 0,
	.num_resources	= 0,
	.dev.platform_data = &ksz8893m_switch_data,
=======
>>>>>>> cb065c06
};

static struct platform_device ksz8893m_switch_device = {
	.name		= "dsa",
	.id		= 0,
	.num_resources	= 0,
	.dev.platform_data = &ksz8893m_switch_data,
};
#endif
#endif

#if defined(CONFIG_MTD_M25P80) \
	|| defined(CONFIG_MTD_M25P80_MODULE)
static struct mtd_partition bfin_spi_flash_partitions[] = {
	{
		.name = "bootloader(spi)",
		.size = 0x00040000,
		.offset = 0,
		.mask_flags = MTD_CAP_ROM
	}, {
		.name = "linux kernel(spi)",
		.size = MTDPART_SIZ_FULL,
		.offset = MTDPART_OFS_APPEND,
	}
};

static struct flash_platform_data bfin_spi_flash_data = {
	.name = "m25p80",
	.parts = bfin_spi_flash_partitions,
	.nr_parts = ARRAY_SIZE(bfin_spi_flash_partitions),
	.type = "m25p16",
};

/* SPI flash chip (m25p64) */
static struct bfin5xx_spi_chip spi_flash_chip_info = {
	.enable_dma = 0,         /* use dma transfer with this chip*/
	.bits_per_word = 8,
};
#endif

#if defined(CONFIG_SPI_ADC_BF533) \
	|| defined(CONFIG_SPI_ADC_BF533_MODULE)
/* SPI ADC chip */
static struct bfin5xx_spi_chip spi_adc_chip_info = {
	.enable_dma = 1,         /* use dma transfer with this chip*/
	.bits_per_word = 16,
};
#endif

<<<<<<< HEAD
=======
#if defined(CONFIG_BFIN_MAC) || defined(CONFIG_BFIN_MAC_MODULE)
>>>>>>> cb065c06
#if defined(CONFIG_NET_DSA_KSZ8893M) \
	|| defined(CONFIG_NET_DSA_KSZ8893M_MODULE)
/* SPI SWITCH CHIP */
static struct bfin5xx_spi_chip spi_switch_info = {
	.enable_dma = 0,
	.bits_per_word = 8,
};
#endif
<<<<<<< HEAD

#if defined(CONFIG_SPI_MMC) || defined(CONFIG_SPI_MMC_MODULE)
static struct bfin5xx_spi_chip spi_mmc_chip_info = {
	.enable_dma = 1,
=======
#endif

#if defined(CONFIG_MMC_SPI) || defined(CONFIG_MMC_SPI_MODULE)
static struct bfin5xx_spi_chip mmc_spi_chip_info = {
	.enable_dma = 0,
>>>>>>> cb065c06
	.bits_per_word = 8,
};
#endif

#if defined(CONFIG_PBX)
static struct bfin5xx_spi_chip spi_si3xxx_chip_info = {
	.ctl_reg	= 0x4, /* send zero */
	.enable_dma	= 0,
	.bits_per_word	= 8,
	.cs_change_per_word = 1,
};
#endif

#if defined(CONFIG_TOUCHSCREEN_AD7877) || defined(CONFIG_TOUCHSCREEN_AD7877_MODULE)
static struct bfin5xx_spi_chip spi_ad7877_chip_info = {
	.enable_dma = 0,
	.bits_per_word = 16,
};

static const struct ad7877_platform_data bfin_ad7877_ts_info = {
	.model			= 7877,
	.vref_delay_usecs	= 50,	/* internal, no capacitor */
	.x_plate_ohms		= 419,
	.y_plate_ohms		= 486,
	.pressure_max		= 1000,
	.pressure_min		= 0,
	.stopacq_polarity 	= 1,
	.first_conversion_delay = 3,
	.acquisition_time 	= 1,
	.averaging 		= 1,
	.pen_down_acc_interval 	= 1,
};
#endif

#if defined(CONFIG_SND_SOC_WM8731) || defined(CONFIG_SND_SOC_WM8731_MODULE) \
	 && defined(CONFIG_SND_SOC_WM8731_SPI)
static struct bfin5xx_spi_chip spi_wm8731_chip_info = {
	.enable_dma = 0,
	.bits_per_word = 16,
};
#endif

#if defined(CONFIG_SPI_SPIDEV) || defined(CONFIG_SPI_SPIDEV_MODULE)
static struct bfin5xx_spi_chip spidev_chip_info = {
	.enable_dma = 0,
	.bits_per_word = 8,
};
#endif

static struct spi_board_info bfin_spi_board_info[] __initdata = {
#if defined(CONFIG_MTD_M25P80) \
	|| defined(CONFIG_MTD_M25P80_MODULE)
	{
		/* the modalias must be the same as spi device driver name */
		.modalias = "m25p80", /* Name of spi_driver for this device */
		.max_speed_hz = 25000000,     /* max spi clock (SCK) speed in HZ */
		.bus_num = 0, /* Framework bus number */
		.chip_select = 1, /* Framework chip select. On STAMP537 it is SPISSEL1*/
		.platform_data = &bfin_spi_flash_data,
		.controller_data = &spi_flash_chip_info,
		.mode = SPI_MODE_3,
	},
#endif

#if defined(CONFIG_SPI_ADC_BF533) \
	|| defined(CONFIG_SPI_ADC_BF533_MODULE)
	{
		.modalias = "bfin_spi_adc", /* Name of spi_driver for this device */
		.max_speed_hz = 6250000,     /* max spi clock (SCK) speed in HZ */
		.bus_num = 0, /* Framework bus number */
		.chip_select = 1, /* Framework chip select. */
		.platform_data = NULL, /* No spi_driver specific config */
		.controller_data = &spi_adc_chip_info,
	},
#endif

<<<<<<< HEAD
#if defined(CONFIG_NET_DSA_KSZ8893M) \
	|| defined(CONFIG_NET_DSA_KSZ8893M_MODULE)
	{
		.modalias = "ksz8893m",
		.max_speed_hz = 5000000,
		.bus_num = 0,
		.chip_select = 1,
		.platform_data = NULL,
		.controller_data = &spi_switch_info,
		.mode = SPI_MODE_3,
	},
#endif

#if defined(CONFIG_SPI_MMC) || defined(CONFIG_SPI_MMC_MODULE)
=======
#if defined(CONFIG_BFIN_MAC) || defined(CONFIG_BFIN_MAC_MODULE)
#if defined(CONFIG_NET_DSA_KSZ8893M) \
	|| defined(CONFIG_NET_DSA_KSZ8893M_MODULE)
>>>>>>> cb065c06
	{
		.modalias = "ksz8893m",
		.max_speed_hz = 5000000,
		.bus_num = 0,
		.chip_select = 1,
		.platform_data = NULL,
		.controller_data = &spi_switch_info,
		.mode = SPI_MODE_3,
	},
#endif
#endif

#if defined(CONFIG_MMC_SPI) || defined(CONFIG_MMC_SPI_MODULE)
	{
		.modalias = "mmc_spi",
		.max_speed_hz = 25000000,     /* max spi clock (SCK) speed in HZ */
		.bus_num = 0,
		.chip_select = 5,
		.controller_data = &mmc_spi_chip_info,
		.mode = SPI_MODE_3,
	},
#endif
#if defined(CONFIG_PBX)
	{
		.modalias = "fxs-spi",
		.max_speed_hz = 12500000,     /* max spi clock (SCK) speed in HZ */
		.bus_num = 0,
		.chip_select = 8 - CONFIG_J11_JUMPER,
		.controller_data = &spi_si3xxx_chip_info,
		.mode = SPI_MODE_3,
	},
	{
		.modalias = "fxo-spi",
		.max_speed_hz = 12500000,     /* max spi clock (SCK) speed in HZ */
		.bus_num = 0,
		.chip_select = 8 - CONFIG_J19_JUMPER,
		.controller_data = &spi_si3xxx_chip_info,
		.mode = SPI_MODE_3,
	},
#endif
#if defined(CONFIG_TOUCHSCREEN_AD7877) || defined(CONFIG_TOUCHSCREEN_AD7877_MODULE)
	{
		.modalias		= "ad7877",
		.platform_data		= &bfin_ad7877_ts_info,
		.irq			= IRQ_PF8,
		.max_speed_hz	= 12500000,     /* max spi clock (SCK) speed in HZ */
		.bus_num	= 0,
		.chip_select  = 2,
		.controller_data = &spi_ad7877_chip_info,
	},
#endif
#if defined(CONFIG_SND_SOC_WM8731) || defined(CONFIG_SND_SOC_WM8731_MODULE) \
	 && defined(CONFIG_SND_SOC_WM8731_SPI)
	{
		.modalias	= "wm8731",
		.max_speed_hz	= 3125000,     /* max spi clock (SCK) speed in HZ */
		.bus_num	= 0,
		.chip_select    = 5,
		.controller_data = &spi_wm8731_chip_info,
		.mode = SPI_MODE_0,
	},
#endif
#if defined(CONFIG_SPI_SPIDEV) || defined(CONFIG_SPI_SPIDEV_MODULE)
	{
		.modalias = "spidev",
		.max_speed_hz = 3125000,     /* max spi clock (SCK) speed in HZ */
		.bus_num = 0,
		.chip_select = 1,
		.controller_data = &spidev_chip_info,
	},
#endif
#if defined(CONFIG_FB_BFIN_LQ035Q1) || defined(CONFIG_FB_BFIN_LQ035Q1_MODULE)
	{
		.modalias = "bfin-lq035q1-spi",
		.max_speed_hz = 20000000,     /* max spi clock (SCK) speed in HZ */
		.bus_num = 0,
		.chip_select = 1,
		.controller_data = &lq035q1_spi_chip_info,
		.mode = SPI_CPHA | SPI_CPOL,
	},
#endif
};

/* SPI controller data */
#if defined(CONFIG_SPI_BFIN) || defined(CONFIG_SPI_BFIN_MODULE)
/* SPI (0) */
static struct bfin5xx_spi_master bfin_spi0_info = {
	.num_chipselect = 5,
	.enable_dma = 1,  /* master has the ability to do dma transfer */
	.pin_req = {P_SPI0_SCK, P_SPI0_MISO, P_SPI0_MOSI, 0},
};

static struct resource bfin_spi0_resource[] = {
	[0] = {
		.start = SPI0_REGBASE,
		.end   = SPI0_REGBASE + 0xFF,
		.flags = IORESOURCE_MEM,
		},
	[1] = {
		.start = CH_SPI0,
		.end   = CH_SPI0,
		.flags = IORESOURCE_IRQ,
	},
};

static struct platform_device bfin_spi0_device = {
	.name = "bfin-spi",
	.id = 0, /* Bus number */
	.num_resources = ARRAY_SIZE(bfin_spi0_resource),
	.resource = bfin_spi0_resource,
	.dev = {
		.platform_data = &bfin_spi0_info, /* Passed to driver */
	},
};

/* SPI (1) */
static struct bfin5xx_spi_master bfin_spi1_info = {
	.num_chipselect = 5,
	.enable_dma = 1,  /* master has the ability to do dma transfer */
	.pin_req = {P_SPI1_SCK, P_SPI1_MISO, P_SPI1_MOSI, 0},
};

static struct resource bfin_spi1_resource[] = {
	[0] = {
		.start = SPI1_REGBASE,
		.end   = SPI1_REGBASE + 0xFF,
		.flags = IORESOURCE_MEM,
		},
	[1] = {
		.start = CH_SPI1,
		.end   = CH_SPI1,
		.flags = IORESOURCE_IRQ,
	},
};

static struct platform_device bfin_spi1_device = {
	.name = "bfin-spi",
	.id = 1, /* Bus number */
	.num_resources = ARRAY_SIZE(bfin_spi1_resource),
	.resource = bfin_spi1_resource,
	.dev = {
		.platform_data = &bfin_spi1_info, /* Passed to driver */
	},
};
#endif  /* spi master and devices */

#if defined(CONFIG_SERIAL_BFIN) || defined(CONFIG_SERIAL_BFIN_MODULE)
static struct resource bfin_uart_resources[] = {
#ifdef CONFIG_SERIAL_BFIN_UART0
	{
		.start = 0xFFC00400,
		.end = 0xFFC004FF,
		.flags = IORESOURCE_MEM,
	},
#endif
#ifdef CONFIG_SERIAL_BFIN_UART1
	{
		.start = 0xFFC02000,
		.end = 0xFFC020FF,
		.flags = IORESOURCE_MEM,
	},
#endif
};

static struct platform_device bfin_uart_device = {
	.name = "bfin-uart",
	.id = 1,
	.num_resources = ARRAY_SIZE(bfin_uart_resources),
	.resource = bfin_uart_resources,
};
#endif

#if defined(CONFIG_BFIN_SIR) || defined(CONFIG_BFIN_SIR_MODULE)
#ifdef CONFIG_BFIN_SIR0
static struct resource bfin_sir0_resources[] = {
	{
		.start = 0xFFC00400,
		.end = 0xFFC004FF,
		.flags = IORESOURCE_MEM,
	},
	{
		.start = IRQ_UART0_RX,
		.end = IRQ_UART0_RX+1,
		.flags = IORESOURCE_IRQ,
	},
	{
		.start = CH_UART0_RX,
		.end = CH_UART0_RX+1,
		.flags = IORESOURCE_DMA,
	},
};

static struct platform_device bfin_sir0_device = {
	.name = "bfin_sir",
	.id = 0,
	.num_resources = ARRAY_SIZE(bfin_sir0_resources),
	.resource = bfin_sir0_resources,
};
#endif
#ifdef CONFIG_BFIN_SIR1
static struct resource bfin_sir1_resources[] = {
	{
		.start = 0xFFC02000,
		.end = 0xFFC020FF,
		.flags = IORESOURCE_MEM,
	},
	{
		.start = IRQ_UART1_RX,
		.end = IRQ_UART1_RX+1,
		.flags = IORESOURCE_IRQ,
	},
	{
		.start = CH_UART1_RX,
		.end = CH_UART1_RX+1,
		.flags = IORESOURCE_DMA,
	},
};

static struct platform_device bfin_sir1_device = {
	.name = "bfin_sir",
	.id = 1,
	.num_resources = ARRAY_SIZE(bfin_sir1_resources),
	.resource = bfin_sir1_resources,
};
#endif
#endif

#if defined(CONFIG_I2C_BLACKFIN_TWI) || defined(CONFIG_I2C_BLACKFIN_TWI_MODULE)
static struct resource bfin_twi0_resource[] = {
	[0] = {
		.start = TWI0_REGBASE,
		.end   = TWI0_REGBASE,
		.flags = IORESOURCE_MEM,
	},
	[1] = {
		.start = IRQ_TWI,
		.end   = IRQ_TWI,
		.flags = IORESOURCE_IRQ,
	},
};

static struct platform_device i2c_bfin_twi_device = {
	.name = "i2c-bfin-twi",
	.id = 0,
	.num_resources = ARRAY_SIZE(bfin_twi0_resource),
	.resource = bfin_twi0_resource,
};
#endif

static struct i2c_board_info __initdata bfin_i2c_board_info[] = {
#if defined(CONFIG_TWI_LCD) || defined(CONFIG_TWI_LCD_MODULE)
	{
		I2C_BOARD_INFO("pcf8574_lcd", 0x22),
	},
#endif
#if defined(CONFIG_TWI_KEYPAD) || defined(CONFIG_TWI_KEYPAD_MODULE)
	{
		I2C_BOARD_INFO("pcf8574_keypad", 0x27),
		.irq = IRQ_PF8,
	},
#endif
};

#if defined(CONFIG_SERIAL_BFIN_SPORT) || defined(CONFIG_SERIAL_BFIN_SPORT_MODULE)
static struct platform_device bfin_sport0_uart_device = {
	.name = "bfin-sport-uart",
	.id = 0,
};

static struct platform_device bfin_sport1_uart_device = {
	.name = "bfin-sport-uart",
	.id = 1,
};
#endif

#if defined(CONFIG_KEYBOARD_GPIO) || defined(CONFIG_KEYBOARD_GPIO_MODULE)
#include <linux/input.h>
#include <linux/gpio_keys.h>

static struct gpio_keys_button bfin_gpio_keys_table[] = {
	{BTN_0, GPIO_PG0, 1, "gpio-keys: BTN0"},
	{BTN_1, GPIO_PG13, 1, "gpio-keys: BTN1"},
};

static struct gpio_keys_platform_data bfin_gpio_keys_data = {
	.buttons        = bfin_gpio_keys_table,
	.nbuttons       = ARRAY_SIZE(bfin_gpio_keys_table),
};

static struct platform_device bfin_device_gpiokeys = {
	.name      = "gpio-keys",
	.dev = {
		.platform_data = &bfin_gpio_keys_data,
	},
};
#endif

#if defined(CONFIG_SDH_BFIN) || defined(CONFIG_SDH_BFIN_MODULE)

static struct bfin_sd_host bfin_sdh_data = {
	.dma_chan = CH_RSI,
	.irq_int0 = IRQ_RSI_INT0,
	.pin_req = {P_RSI_DATA0, P_RSI_DATA1, P_RSI_DATA2, P_RSI_DATA3, P_RSI_CMD, P_RSI_CLK, 0},
};

static struct platform_device bf51x_sdh_device = {
	.name = "bfin-sdh",
	.id = 0,
	.dev = {
		.platform_data = &bfin_sdh_data,
	},
};
#endif

static struct resource bfin_gpios_resources = {
	.start = 0,
	.end   = MAX_BLACKFIN_GPIOS - 1,
	.flags = IORESOURCE_IRQ,
};

static struct platform_device bfin_gpios_device = {
	.name = "simple-gpio",
	.id = -1,
	.num_resources = 1,
	.resource = &bfin_gpios_resources,
};

static const unsigned int cclk_vlev_datasheet[] =
{
	VRPAIR(VLEV_100, 400000000),
	VRPAIR(VLEV_105, 426000000),
	VRPAIR(VLEV_110, 500000000),
	VRPAIR(VLEV_115, 533000000),
	VRPAIR(VLEV_120, 600000000),
};

static struct bfin_dpmc_platform_data bfin_dmpc_vreg_data = {
	.tuple_tab = cclk_vlev_datasheet,
	.tabsize = ARRAY_SIZE(cclk_vlev_datasheet),
	.vr_settling_time = 25 /* us */,
};

static struct platform_device bfin_dpmc = {
	.name = "bfin dpmc",
	.dev = {
		.platform_data = &bfin_dmpc_vreg_data,
	},
};

static struct platform_device *stamp_devices[] __initdata = {

	&bfin_dpmc,

#if defined(CONFIG_RTC_DRV_BFIN) || defined(CONFIG_RTC_DRV_BFIN_MODULE)
	&rtc_device,
#endif

#if defined(CONFIG_BFIN_MAC) || defined(CONFIG_BFIN_MAC_MODULE)
	&bfin_mii_bus,
	&bfin_mac_device,
#if defined(CONFIG_NET_DSA_KSZ8893M) || defined(CONFIG_NET_DSA_KSZ8893M_MODULE)
	&ksz8893m_switch_device,
#endif
#endif

#if defined(CONFIG_NET_DSA_KSZ8893M) || defined(CONFIG_NET_DSA_KSZ8893M_MODULE)
	&ksz8893m_switch_device,
#endif

#if defined(CONFIG_SPI_BFIN) || defined(CONFIG_SPI_BFIN_MODULE)
	&bfin_spi0_device,
	&bfin_spi1_device,
#endif

#if defined(CONFIG_SERIAL_BFIN) || defined(CONFIG_SERIAL_BFIN_MODULE)
	&bfin_uart_device,
#endif

#if defined(CONFIG_BFIN_SIR) || defined(CONFIG_BFIN_SIR_MODULE)
#ifdef CONFIG_BFIN_SIR0
	&bfin_sir0_device,
#endif
#ifdef CONFIG_BFIN_SIR1
	&bfin_sir1_device,
#endif
#endif

#if defined(CONFIG_I2C_BLACKFIN_TWI) || defined(CONFIG_I2C_BLACKFIN_TWI_MODULE)
	&i2c_bfin_twi_device,
#endif

#if defined(CONFIG_SERIAL_BFIN_SPORT) || defined(CONFIG_SERIAL_BFIN_SPORT_MODULE)
	&bfin_sport0_uart_device,
	&bfin_sport1_uart_device,
#endif

#if defined(CONFIG_KEYBOARD_GPIO) || defined(CONFIG_KEYBOARD_GPIO_MODULE)
	&bfin_device_gpiokeys,
#endif

#if defined(CONFIG_SDH_BFIN) || defined(CONFIG_SDH_BFIN_MODULE)
	&bf51x_sdh_device,
#endif

#if defined(CONFIG_MTD_PHYSMAP) || defined(CONFIG_MTD_PHYSMAP_MODULE)
	&ezbrd_flash_device,
#endif

	&bfin_gpios_device,
};

static int __init ezbrd_init(void)
{
	printk(KERN_INFO "%s(): registering device resources\n", __func__);
	i2c_register_board_info(0, bfin_i2c_board_info,
				ARRAY_SIZE(bfin_i2c_board_info));
	platform_add_devices(stamp_devices, ARRAY_SIZE(stamp_devices));
	spi_register_board_info(bfin_spi_board_info, ARRAY_SIZE(bfin_spi_board_info));
	return 0;
}

arch_initcall(ezbrd_init);

void native_machine_restart(char *cmd)
{
	/* workaround reboot hang when booting from SPI */
	if ((bfin_read_SYSCR() & 0x7) == 0x3)
		bfin_reset_boot_spi_cs(P_DEFAULT_BOOT_SPI_CS);
}

void bfin_get_ether_addr(char *addr)
{
	/* the MAC is stored in OTP memory page 0xDF */
	u32 ret;
	u64 otp_mac;
	u32 (*otp_read)(u32 page, u32 flags, u64 *page_content) = (void *)0xEF00001A;

	ret = otp_read(0xDF, 0x00, &otp_mac);
	if (!(ret & 0x1)) {
		char *otp_mac_p = (char *)&otp_mac;
		for (ret = 0; ret < 6; ++ret)
			addr[ret] = otp_mac_p[5 - ret];
	}
}
EXPORT_SYMBOL(bfin_get_ether_addr);<|MERGE_RESOLUTION|>--- conflicted
+++ resolved
@@ -113,10 +113,6 @@
 	.name = "bfin_mac",
 	.dev.platform_data = &bfin_mii_bus,
 };
-<<<<<<< HEAD
-#endif
-=======
->>>>>>> cb065c06
 
 #if defined(CONFIG_NET_DSA_KSZ8893M) || defined(CONFIG_NET_DSA_KSZ8893M_MODULE)
 static struct dsa_platform_data ksz8893m_switch_data = {
@@ -126,16 +122,6 @@
 	.port_names[1]	= "eth%d",
 	.port_names[2]	= "eth%d",
 	.port_names[3]	= "cpu",
-<<<<<<< HEAD
-};
-
-static struct platform_device ksz8893m_switch_device = {
-	.name		= "dsa",
-	.id		= 0,
-	.num_resources	= 0,
-	.dev.platform_data = &ksz8893m_switch_data,
-=======
->>>>>>> cb065c06
 };
 
 static struct platform_device ksz8893m_switch_device = {
@@ -185,10 +171,7 @@
 };
 #endif
 
-<<<<<<< HEAD
-=======
 #if defined(CONFIG_BFIN_MAC) || defined(CONFIG_BFIN_MAC_MODULE)
->>>>>>> cb065c06
 #if defined(CONFIG_NET_DSA_KSZ8893M) \
 	|| defined(CONFIG_NET_DSA_KSZ8893M_MODULE)
 /* SPI SWITCH CHIP */
@@ -197,18 +180,11 @@
 	.bits_per_word = 8,
 };
 #endif
-<<<<<<< HEAD
-
-#if defined(CONFIG_SPI_MMC) || defined(CONFIG_SPI_MMC_MODULE)
-static struct bfin5xx_spi_chip spi_mmc_chip_info = {
-	.enable_dma = 1,
-=======
 #endif
 
 #if defined(CONFIG_MMC_SPI) || defined(CONFIG_MMC_SPI_MODULE)
 static struct bfin5xx_spi_chip mmc_spi_chip_info = {
 	.enable_dma = 0,
->>>>>>> cb065c06
 	.bits_per_word = 8,
 };
 #endif
@@ -285,26 +261,9 @@
 	},
 #endif
 
-<<<<<<< HEAD
-#if defined(CONFIG_NET_DSA_KSZ8893M) \
-	|| defined(CONFIG_NET_DSA_KSZ8893M_MODULE)
-	{
-		.modalias = "ksz8893m",
-		.max_speed_hz = 5000000,
-		.bus_num = 0,
-		.chip_select = 1,
-		.platform_data = NULL,
-		.controller_data = &spi_switch_info,
-		.mode = SPI_MODE_3,
-	},
-#endif
-
-#if defined(CONFIG_SPI_MMC) || defined(CONFIG_SPI_MMC_MODULE)
-=======
 #if defined(CONFIG_BFIN_MAC) || defined(CONFIG_BFIN_MAC_MODULE)
 #if defined(CONFIG_NET_DSA_KSZ8893M) \
 	|| defined(CONFIG_NET_DSA_KSZ8893M_MODULE)
->>>>>>> cb065c06
 	{
 		.modalias = "ksz8893m",
 		.max_speed_hz = 5000000,
@@ -670,10 +629,6 @@
 #endif
 #endif
 
-#if defined(CONFIG_NET_DSA_KSZ8893M) || defined(CONFIG_NET_DSA_KSZ8893M_MODULE)
-	&ksz8893m_switch_device,
-#endif
-
 #if defined(CONFIG_SPI_BFIN) || defined(CONFIG_SPI_BFIN_MODULE)
 	&bfin_spi0_device,
 	&bfin_spi1_device,
